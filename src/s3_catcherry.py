--- conflicted
+++ resolved
@@ -587,7 +587,7 @@
 
 #    template_workbook = openpyxl.load_workbook(template_path)
 
-<<<<<<< HEAD
+
 #    for sheet_name, df in meta_dfs.items():
 #        # select workbook tab
 #        ws = template_workbook[sheet_name]
@@ -598,18 +598,6 @@
 #        # write the data
 #        for row in dataframe_to_rows(df, index=False, header=False):
 #            ws.append(row)
-=======
-    for sheet_name, df in meta_dfs.items():
-        # select workbook tab
-        ws = template_workbook[sheet_name]
-        # V Not needed as the template is set or atleast more consistently clean.
-        # remove any data that might be in the template
-        ws.delete_rows(2, ws.max_row)
-
-        # write the data
-        for row in dataframe_to_rows(df, index=False, header=False):
-            ws.append(row)
->>>>>>> 74869643
 
     # save out template
     catcherr_out_file = f"{output_file}.xlsx"
