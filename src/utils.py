--- conflicted
+++ resolved
@@ -354,15 +354,7 @@
             source.upload_file(local_path, s3_path)
 
 
-<<<<<<< HEAD
-@task(
-    name="Download folder",
-    task_run_name="download_folder_{remote_folder}",
-    log_prints=True,
-)
-=======
 @task(name="Download folder", task_run_name="download_folder_{remote_folder}", log_prints=True)
->>>>>>> ea1dd794
 def folder_dl(bucket: str, remote_folder: str) -> None:
     """Downloads a remote direcotry folder from s3
     bucket to local. it generates a folder that follows the
