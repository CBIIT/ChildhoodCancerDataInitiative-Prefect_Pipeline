import os
import sys
import pytest
import mock
from unittest.mock import MagicMock

parent_dir = os.path.dirname(os.path.dirname(os.path.realpath(__file__)))
sys.path.append(parent_dir)
<<<<<<< HEAD
from src.utils import CCDI_Tags, get_ccdi_latest_release
=======
from src.utils import (
    CCDI_Tags,
    list_to_chunks,
    get_ccdi_latest_release,
    calculate_single_size_task,
)
>>>>>>> d7768670


# test for CCDI_Tags class
@pytest.fixture
def fake_tags_api_return():
    return_object = [
        {
            "name": "0.1.0",
            "zipball_url": "http://url/tags/0.1.0",
            "commit": {
                "sha": "fake_sha_1",
                "url": "https://api.github.com/repos/fake-repo/commits/12345efghi",
            },
            "node_id": "REF_FAKEnodeID1",
        },
        {
            "name": "0.2.0",
            "zipball_url": "http://url/tags/0.2.0",
            "commit": {
                "sha": "fake_sha_2",
                "url": "https://api.github.com/repos/fake-repo/commits/34567hijkl",
            },
            "node_id": "REF_FAKEnodeID2",
        },
    ]
    return return_object


@pytest.fixture
def my_ccdi_tags():
    return CCDI_Tags()


def test_CCDI_Tags_init(my_ccdi_tags):
    api_url = my_ccdi_tags.tags_api
    assert api_url == "https://api.github.com/repos/CBIIT/ccdi-model/tags"


@mock.patch("src.utils.requests", autospec=True)
def test_CCDI_Tags_get_tags(mock_requests, my_ccdi_tags, fake_tags_api_return):
    request_return = mock_requests.get.return_value
    request_return.json.return_value = fake_tags_api_return
    get_tags = my_ccdi_tags.get_tags()
    assert len(get_tags) == 2
    assert get_tags[0]["name"] == "0.1.0"
    assert get_tags[1]["node_id"] == "REF_FAKEnodeID2"


@mock.patch("src.utils.requests", autospec=True)
def test_CCDI_Tags_get_tags_only(mock_requests, my_ccdi_tags, fake_tags_api_return):
    request_return = mock_requests.get.return_value
    request_return.json.return_value = fake_tags_api_return
    get_tags_only = my_ccdi_tags.get_tags_only()
    assert get_tags_only == ["0.1.0", "0.2.0"]


@mock.patch("src.utils.requests", autospec=True)
def test_CCDI_Tags_if_tag_exists_true(
    mock_requests, my_ccdi_tags, fake_tags_api_return
):
    logger = MagicMock()
    request_return = mock_requests.get.return_value
    request_return.json.return_value = fake_tags_api_return
    check_if_tag = my_ccdi_tags.if_tag_exists(tag="0.1.0", logger=logger)
    assert check_if_tag == True


@mock.patch("src.utils.requests", autospec=True)
def test_CCDI_Tags_if_tag_exists_false(
    mock_requests, my_ccdi_tags, fake_tags_api_return
):
    logger = MagicMock()
    request_return = mock_requests.get.return_value
    request_return.json.return_value = fake_tags_api_return
    check_if_tag = my_ccdi_tags.if_tag_exists(tag="0.4.0", logger=logger)
    assert check_if_tag == False


@mock.patch("src.utils.requests", autospec=True)
def test_CCDI_Tags_get_tag_element(
    mock_requests, my_ccdi_tags, fake_tags_api_return
):
    request_return = mock_requests.get.return_value
    request_return.json.return_value = fake_tags_api_return
    tag_element = my_ccdi_tags.get_tag_element(tag="0.1.0")
    assert tag_element["zipball_url"] == "http://url/tags/0.1.0"


<<<<<<< HEAD
@mock.patch("src.utils.requests", autospec=True)
def test_get_ccdi_latest_release_valid(mock_requests):
    request_return = mock_requests.get.return_value
    request_return.json.return_value = {"tag_name": "1.8.2"}
    latest_release = get_ccdi_latest_release()
    assert latest_release == "1.8.2"


@mock.patch("src.utils.requests", autospec=True)
def test_get_ccdi_latest_release_invalid(mock_requests):
    request_return = mock_requests.get.return_value
    request_return.json.return_value = {"message": "failed api call"}
    latest_release = get_ccdi_latest_release()
    assert latest_release == "unknown"
=======
def test_list_to_chunks():
    test_list = [1,2,3,4,5]
    chunked_list =  list_to_chunks(mylist=test_list, chunk_len=2)
    assert chunked_list[0] == [1,2]
    assert chunked_list[2] == [5]


@mock.patch("src.utils.requests", autospec=True)
def test_get_ccdi_latest_release(mock_requests):
    request_return = mock_requests.get.return_value
    request_return.json.return_value = {
        "tag_name": "9.9.9",
        "name": "v9.9.9: This is a test",
        "created_at": "2023-03-09T13:22:57Z",
        "published_at": "2023-03-09T13:22:50Z",
    }
    latest_tag =  get_ccdi_latest_release()
    assert latest_tag == "9.9.9"

@mock.patch("src.utils.set_s3_session_client", autospec=True)
def test_calculate_single_size_task(mock_client):
    s3_client = mock_client.return_value
    s3_client.get_object.return_value = {
        "LastModified": "fake_datetime",
        "ContentLength": 123,
        "ContentType": "string",
        "Metadata": {"string": "string"},
    }
    object_size = calculate_single_size_task.fn(s3uri="s3://test-bucket/test_folder/test_file.txt", s3_client=s3_client)
    assert object_size == "123"
>>>>>>> d7768670
<|MERGE_RESOLUTION|>--- conflicted
+++ resolved
@@ -6,16 +6,13 @@
 
 parent_dir = os.path.dirname(os.path.dirname(os.path.realpath(__file__)))
 sys.path.append(parent_dir)
-<<<<<<< HEAD
-from src.utils import CCDI_Tags, get_ccdi_latest_release
-=======
+
 from src.utils import (
     CCDI_Tags,
     list_to_chunks,
     get_ccdi_latest_release,
     calculate_single_size_task,
 )
->>>>>>> d7768670
 
 
 # test for CCDI_Tags class
@@ -104,7 +101,7 @@
     assert tag_element["zipball_url"] == "http://url/tags/0.1.0"
 
 
-<<<<<<< HEAD
+
 @mock.patch("src.utils.requests", autospec=True)
 def test_get_ccdi_latest_release_valid(mock_requests):
     request_return = mock_requests.get.return_value
@@ -119,7 +116,8 @@
     request_return.json.return_value = {"message": "failed api call"}
     latest_release = get_ccdi_latest_release()
     assert latest_release == "unknown"
-=======
+
+    
 def test_list_to_chunks():
     test_list = [1,2,3,4,5]
     chunked_list =  list_to_chunks(mylist=test_list, chunk_len=2)
@@ -150,4 +148,3 @@
     }
     object_size = calculate_single_size_task.fn(s3uri="s3://test-bucket/test_folder/test_file.txt", s3_client=s3_client)
     assert object_size == "123"
->>>>>>> d7768670
