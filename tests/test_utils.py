import os
import sys
import pandas as pd
import numpy as np
import pytest
import mock
from unittest.mock import MagicMock

parent_dir = os.path.dirname(os.path.dirname(os.path.realpath(__file__)))
sys.path.append(parent_dir)

from src.utils import (
    CCDI_Tags,
    list_to_chunks,
    get_ccdi_latest_release,
    calculate_single_size_task,
    extract_dcf_index_single_sheet,
    combine_dcf_dicts,
)


# test for CCDI_Tags class
@pytest.fixture
def fake_tags_api_return():
    return_object = [
        {
            "name": "0.1.0",
            "zipball_url": "http://url/tags/0.1.0",
            "commit": {
                "sha": "fake_sha_1",
                "url": "https://api.github.com/repos/fake-repo/commits/12345efghi",
            },
            "node_id": "REF_FAKEnodeID1",
        },
        {
            "name": "0.2.0",
            "zipball_url": "http://url/tags/0.2.0",
            "commit": {
                "sha": "fake_sha_2",
                "url": "https://api.github.com/repos/fake-repo/commits/34567hijkl",
            },
            "node_id": "REF_FAKEnodeID2",
        },
    ]
    return return_object


@pytest.fixture
def my_ccdi_tags():
    return CCDI_Tags()


@pytest.fixture
def fake_sheet_df():
    return_df = pd.DataFrame(
        {
            "type": ["sequencing_file", "sequencing_file", "sequencing_file"],
            "file_size": ["123", "456", "789"],
            "md5sum": [
                "cdfe3bc245cfc8f2d8bc48a806acca83",
                "930e205602c67442ebfdce3969967273",
                "37a315b5210116fa8717f5461b9f1d9a",
            ],
            "dcf_indexd_guid": [
                "dg.4DFC/guid1",
                "dg.4DFC/guid2",
                "dg.4DFC/guid3",
            ],
            "file_url_in_cds": [
                "s3://some-bucket/testfolder/file1.tsv",
                "s3://some-bucket/testfolder/file2.tsv",
                "s3://some-bucket/testfolder/file3.tsv",
            ],
        }
    )
    return return_df


@pytest.fixture
def empty_sheet_df():
    return_df = pd.DataFrame(
        {
            "type": ["sequencing_file"],
            "file_size": [np.nan],
            "md5sum": [np.nan],
            "dcf_indexd_guid": [np.nan],
            "file_url_in_cds": [np.nan],
        }
    )
    return return_df


def test_CCDI_Tags_init(my_ccdi_tags):
    api_url = my_ccdi_tags.tags_api
    assert api_url == "https://api.github.com/repos/CBIIT/ccdi-model/tags"


@mock.patch("src.utils.requests", autospec=True)
def test_CCDI_Tags_get_tags(mock_requests, my_ccdi_tags, fake_tags_api_return):
    request_return = mock_requests.get.return_value
    request_return.json.return_value = fake_tags_api_return
    get_tags = my_ccdi_tags.get_tags()
    assert len(get_tags) == 2
    assert get_tags[0]["name"] == "0.1.0"
    assert get_tags[1]["node_id"] == "REF_FAKEnodeID2"


@mock.patch("src.utils.requests", autospec=True)
def test_CCDI_Tags_get_tags_only(mock_requests, my_ccdi_tags, fake_tags_api_return):
    request_return = mock_requests.get.return_value
    request_return.json.return_value = fake_tags_api_return
    get_tags_only = my_ccdi_tags.get_tags_only()
    assert get_tags_only == ["0.1.0", "0.2.0"]


@mock.patch("src.utils.requests", autospec=True)
def test_CCDI_Tags_if_tag_exists_true(
    mock_requests, my_ccdi_tags, fake_tags_api_return
):
    logger = MagicMock()
    request_return = mock_requests.get.return_value
    request_return.json.return_value = fake_tags_api_return
    check_if_tag = my_ccdi_tags.if_tag_exists(tag="0.1.0", logger=logger)
    assert check_if_tag == True


@mock.patch("src.utils.requests", autospec=True)
def test_CCDI_Tags_if_tag_exists_false(
    mock_requests, my_ccdi_tags, fake_tags_api_return
):
    logger = MagicMock()
    request_return = mock_requests.get.return_value
    request_return.json.return_value = fake_tags_api_return
    check_if_tag = my_ccdi_tags.if_tag_exists(tag="0.4.0", logger=logger)
    assert check_if_tag == False


@mock.patch("src.utils.requests", autospec=True)
def test_CCDI_Tags_get_tag_element(mock_requests, my_ccdi_tags, fake_tags_api_return):
    request_return = mock_requests.get.return_value
    request_return.json.return_value = fake_tags_api_return
    tag_element = my_ccdi_tags.get_tag_element(tag="0.1.0")
    assert tag_element["zipball_url"] == "http://url/tags/0.1.0"



@mock.patch("src.utils.requests", autospec=True)
def test_get_ccdi_latest_release_valid(mock_requests):
    request_return = mock_requests.get.return_value
    request_return.json.return_value = {"tag_name": "1.8.2"}
    latest_release = get_ccdi_latest_release()
    assert latest_release == "1.8.2"


@mock.patch("src.utils.requests", autospec=True)
def test_get_ccdi_latest_release_invalid(mock_requests):
    request_return = mock_requests.get.return_value
    request_return.json.return_value = {"message": "failed api call"}
    latest_release = get_ccdi_latest_release()
    assert latest_release == "unknown"

    
def test_list_to_chunks():
    test_list = [1, 2, 3, 4, 5]
    chunked_list = list_to_chunks(mylist=test_list, chunk_len=2)
    assert chunked_list[0] == [1, 2]
    assert chunked_list[2] == [5]


@mock.patch("src.utils.requests", autospec=True)
def test_get_ccdi_latest_release(mock_requests):
    request_return = mock_requests.get.return_value
    request_return.json.return_value = {
        "tag_name": "9.9.9",
        "name": "v9.9.9: This is a test",
        "created_at": "2023-03-09T13:22:57Z",
        "published_at": "2023-03-09T13:22:50Z",
    }
    latest_tag = get_ccdi_latest_release()
    assert latest_tag == "9.9.9"


@mock.patch("src.utils.set_s3_session_client", autospec=True)
def test_calculate_single_size_task(mock_client):
    s3_client = mock_client.return_value
    s3_client.get_object.return_value = {
        "LastModified": "fake_datetime",
        "ContentLength": 123,
        "ContentType": "string",
        "Metadata": {"string": "string"},
    }
<<<<<<< HEAD
    object_size = calculate_single_size_task.fn(
        s3uri="s3://test-bucket/test_folder/test_file.txt", s3_client=s3_client
    )
    assert object_size == "123"


def test_extract_dcf_index_single_sheet(fake_sheet_df):
    test_manifest = MagicMock()
    test_logger = MagicMock()
    test_manifest.read_sheet_na.return_value = fake_sheet_df
    test_dict = extract_dcf_index_single_sheet.fn(
        CCDI_manifest=test_manifest, sheetname="anysheet", logger=test_logger
    )
    assert test_dict["GUID"][1] == "dg.4DFC/guid2"
    assert "size" in test_dict.keys()
    assert test_dict["urls"][2] == "s3://some-bucket/testfolder/file3.tsv"


def test_extract_dcf_index_single_sheet(empty_sheet_df):
    test_manifest = MagicMock()
    test_logger = MagicMock()
    test_manifest.read_sheet_na.return_value = empty_sheet_df
    test_dict = extract_dcf_index_single_sheet.fn(
        CCDI_manifest=test_manifest, sheetname="anysheet", logger=test_logger
    )
    assert len(test_dict["GUID"]) == 0
    assert "size" in test_dict.keys()
    assert test_dict["size"] == []


def test_combine_dcf_dicts():
    dict1 = {"GUID": [1,2], "md5": [3,4], "urls": [5,6], "size": [7,8]}
    dict2 = {"GUID": [10], "md5": [11], "urls": [12], "size": [13]}
    combined_df = combine_dcf_dicts.fn([dict1, dict2])
    assert combined_df["GUID"] == [1,2,10]
    assert len(combined_df["urls"]) == 3
    assert len(combined_df.keys()) == 4 
=======
    object_size = calculate_single_size_task.fn(s3uri="s3://test-bucket/test_folder/test_file.txt", s3_client=s3_client)
    assert object_size == "123"
>>>>>>> 07faf4db
<|MERGE_RESOLUTION|>--- conflicted
+++ resolved
@@ -189,7 +189,6 @@
         "ContentType": "string",
         "Metadata": {"string": "string"},
     }
-<<<<<<< HEAD
     object_size = calculate_single_size_task.fn(
         s3uri="s3://test-bucket/test_folder/test_file.txt", s3_client=s3_client
     )
@@ -226,8 +225,4 @@
     combined_df = combine_dcf_dicts.fn([dict1, dict2])
     assert combined_df["GUID"] == [1,2,10]
     assert len(combined_df["urls"]) == 3
-    assert len(combined_df.keys()) == 4 
-=======
-    object_size = calculate_single_size_task.fn(s3uri="s3://test-bucket/test_folder/test_file.txt", s3_client=s3_client)
-    assert object_size == "123"
->>>>>>> 07faf4db
+    assert len(combined_df.keys()) == 4 