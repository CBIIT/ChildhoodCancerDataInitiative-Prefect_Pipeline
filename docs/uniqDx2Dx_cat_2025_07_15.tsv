--- conflicted
+++ resolved
@@ -1,594 +1,565 @@
-diagnosis	diagnosis_category	source
-Abdominal fibromatosis	Fibromatous neoplasms	ICD-O-3.2
-Acinar cell carcinoma	Acinar cell neoplasms	ICD-O-3.2
-Acute erythroid leukemia	Myeloid leukemias	ICD-O-3.2
-Acute leukemia, NOS	Leukemias, NOS	ICD-O-3.2
-Acute lymphoblastic leukemia, NOS	Leukemias	ICD-O-3.2
-Acute megakaryoblastic leukemia	Myeloid leukemias	ICD-O-3.2
-Acute monocytic leukemia	Myeloid leukemias	ICD-O-3.2
-Acute myeloid leukemia (megakaryoblastic) with t(1;22)(p13;q13); RBM15-MKL1	Myeloid leukemias	ICD-O-3.2
-Acute myeloid leukemia with abnormal marrow eosinophils	Myeloid leukemias	ICD-O-3.2
-Acute myeloid leukemia with biallelic mutation of CEBPA	Myeloid leukemias	ICD-O-3.2
-Acute myeloid leukemia with mutated NPM1	Myeloid leukemias	ICD-O-3.2
-Acute myeloid leukemia with myelodysplasia-related changes	Myeloid leukemias	ICD-O-3.2
-Acute myeloid leukemia without maturation	Myeloid leukemias	ICD-O-3.2
-Acute myeloid leukemia, 11q23 abnormalities	Myeloid leukemias	ICD-O-3.2
-Acute myeloid leukemia, minimal differentiation	Myeloid leukemias	ICD-O-3.2
-Acute myeloid leukemia, NOS	Myeloid leukemias	ICD-O-3.2
-Acute myeloid leukemia, t(8;21)(q22;q22)	Myeloid leukemias	ICD-O-3.2
-Acute myelomonocytic leukemia, NOS	Myeloid leukemias	ICD-O-3.2
-Acute promyelocytic leukemia, t(15;17)(q22;q11-12)	Myeloid leukemias	ICD-O-3.2
-Adamantinoma of long bones	Miscellaneous bone tumors	ICD-O-3.2
-Adamantinomatous craniopharyngioma	Craniopharyngioma	WHO CNS5
-Adenocarcinoma in adenomatous polyposis coli	Adenomas and adenocarcinomas	ICD-O-3.2
-Adenocarcinoma in situ in adenomatous polyp	Adenomas and adenocarcinomas	ICD-O-3.2
-Adenocarcinoma in situ in tubulovillous adenoma	Adenomas and adenocarcinomas	ICD-O-3.2
-Adenocarcinoma with mixed subtypes	Adenomas and adenocarcinomas	ICD-O-3.2
-Adenocarcinoma with neuroendocrine differentiation	Complex epithelial neoplasms	ICD-O-3.2
-Adenocarcinoma, intestinal type	Adenomas and adenocarcinomas	ICD-O-3.2
-Adenocarcinoma, metastatic, NOS	Adenomas and adenocarcinomas	ICD-O-3.2
-Adenocarcinoma, NOS	Adenomas and adenocarcinomas	ICD-O-3.2
-Adenoid cystic carcinoma	Adenomas and adenocarcinomas	ICD-O-3.2
-Adenoma, NOS	Adenomas and adenocarcinomas	ICD-O-3.2
-Adenosarcoma	Complex mixed and stromal neoplasms	ICD-O-3.2
-Adrenal cortical adenoma, NOS	Adenomas and adenocarcinomas	ICD-O-3.2
-Adrenal cortical carcinoma	Adenomas and adenocarcinomas	ICD-O-3.2
-Aggressive fibromatosis	Fibromatous neoplasms	ICD-O-3.2
-Alveolar rhabdomyosarcoma	Myomatous neoplasms	ICD-O-3.2
-Alveolar soft part sarcoma	Granular cell tumors and alveolar soft part sarcomas	ICD-O-3.2
-Ameloblastoma, NOS	Odontogenic tumors	ICD-O-3.2
-Anaplastic large cell lymphoma, ALK positive	Hodgkin and non-Hodgkin lymphomas	ICD-O-3.2
-Anaplastic large cell lymphoma, T-cell and Null-cell type	Hodgkin and non-Hodgkin lymphomas	ICD-O-3.2
-Angiocentric glioma	Low-Grade Glioma;Gliomas	WHO CNS5;ICD-O-3.2
-Angiocentric immunoproliferative lesion	Immunoproliferative diseases	ICD-O-3.2
-Angioimmunoblastic T-cell lymphoma	Mature T- and NK-cell lymphomas	ICD-O-3.2
-Angiomatoid fibrous histiocytoma	Fibromatous neoplasms	ICD-O-3.2
-Angiomyofibroblastoma	Fibromatous neoplasms	ICD-O-3.2
-Angiomyosarcoma	Myomatous neoplasms	ICD-O-3.2
-Astroblastoma	Gliomas	ICD-O-3.2
-Astroblastoma, MN1-altered	High-Grade Glioma;Low-Grade Glioma	WHO CNS5
-Astrocytoma, anaplastic	Gliomas	ICD-O-3.2
-Astrocytoma, anaplastic, NOS	Gliomas	ICD-O-3.2
-Astrocytoma, benign	Gliomas	ICD-O-3.2
-Astrocytoma, IDH-mutant	High-Grade Glioma;Low-Grade Glioma	WHO CNS5
-Astrocytoma, NOS	Gliomas	ICD-O-3.2
-ATRT-MYC	Atypical teratoid/rhabdoid tumor	WHO CNS5
-ATRT-SHH	Atypical teratoid/rhabdoid tumor	WHO CNS5
-ATRT-TYR	Atypical teratoid/rhabdoid tumor	WHO CNS5
-ATRT, NOS or NEC	Atypical teratoid/rhabdoid tumor	WHO CNS5
-Atypical choroid plexus papilloma	Choroid Plexus tumors;Gliomas	WHO CNS5;ICD-O-3.2
-Atypical meningioma	Meningiomas	ICD-O-3.2
-Atypical teratoid/rhabdoid tumor	Neuroepitheliomatous neoplasms	ICD-O-3.2
-B lymphoblastic leukemia/lymphoma with hyperdiploidy	Lymphoid leukemias	ICD-O-3.2
-B lymphoblastic leukemia/lymphoma with hypodiploidy (Hypodiploid ALL)	Lymphoid leukemias	ICD-O-3.2
-B lymphoblastic leukemia/lymphoma with t(1;19)(q23;p13.3); E2A-PBX1 (TCF3-PBX1)	Lymphoid leukemias	ICD-O-3.2
-B lymphoblastic leukemia/lymphoma with t(12;21)(p13;q22); TEL-AML1 (ETV6-RUNX1)	Lymphoid leukemias	ICD-O-3.2
-B lymphoblastic leukemia/lymphoma with t(9;22)(q34;q11.2); BCR-ABL1	Lymphoid leukemias	ICD-O-3.2
-B lymphoblastic leukemia/lymphoma with t(v;11q23); MLL rearranged	Lymphoid leukemias	ICD-O-3.2
-B lymphoblastic leukemia/lymphoma, BCR-ABL1-like	Lymphoid leukemias	ICD-O-3.2
-B lymphoblastic leukemia/lymphoma, NOS	Lymphoid leukemias	ICD-O-3.2
-Basal cell adenocarcinoma	Adenomas and adenocarcinomas	ICD-O-3.2
-Basal cell carcinoma, NOS	Basal cell neoplasms	ICD-O-3.2
-Benign cystic nephroma	Complex mixed and stromal neoplasms	ICD-O-3.2
-Benign fibrous histiocytoma, NOS	Fibromatous neoplasms	ICD-O-3.2
-Blue nevus, malignant	Nevi and melanomas	ICD-O-3.2
-Burkitt lymphoma, NOS	Hodgkin and non-Hodgkin lymphomas	ICD-O-3.2
-Calcifying nested stromal-epithelial tumor	Complex mixed and stromal neoplasms	ICD-O-3.2
-Capillary hemangioma	Blood vessel tumors	ICD-O-3.2
-Carcinoid tumor of uncertain malignant potential	Adenomas and adenocarcinomas	ICD-O-3.2
-Carcinoma, anaplastic, NOS	Epithelial neoplasms, NOS	ICD-O-3.2
-Carcinoma ex pleomorphic adenoma	Complex mixed and stromal neoplasms	ICD-O-3.2
-Carcinoma in situ, NOS	Epithelial neoplasms, NOS	ICD-O-3.2
-Carcinoma, diffuse type	Adenomas and adenocarcinomas	ICD-O-3.2
-Carcinoma, metastatic, NOS	Epithelial neoplasms, NOS	ICD-O-3.2
-Carcinoma, NOS	Epithelial neoplasms, NOS	ICD-O-3.2
-Carcinoma, undifferentiated, NOS	Epithelial neoplasms, NOS	ICD-O-3.2
-Carcinomatosis	Epithelial neoplasms, NOS	ICD-O-3.2
-Carotid body paraganglioma	Paragangliomas and glomus tumors	ICD-O-3.2
-Cavernous hemangioma	Blood vessel tumors	ICD-O-3.2
-Central neurocytoma	Glioneuronal and neuronal tumors;Neuroepitheliomatous neoplasms	WHO CNS5;ICD-O-3.2
-Central osteosarcoma, NOS	Osseous and chondromatous neoplasms	ICD-O-3.2
-Central primitive neuroectodermal tumor	Gliomas	ICD-O-3.2
-Cerebellar liponeurocytoma	Glioneuronal and neuronal tumors	WHO CNS5
-Cholangiocarcinoma	Adenomas and adenocarcinomas	ICD-O-3.2
-Chondroblastic osteosarcoma	Osseous and chondromatous neoplasms	ICD-O-3.2
-Chondroblastoma, NOS	Osseous and chondromatous neoplasms	ICD-O-3.2
-Chondroid chordoma	Miscellaneous tumors	ICD-O-3.2
-Chondromyxoid fibroma	Osseous and chondromatous neoplasms	ICD-O-3.2
-Chondrosarcoma	CNS Sarcoma	WHO CNS5
-Chondrosarcoma, NOS	Osseous and chondromatous neoplasms	ICD-O-3.2
-Chordoid glioma	Low-Grade Glioma	WHO CNS5
-Chordoma	Miscellaneous tumors	WHO CNS5
-Chordoma, NOS	Miscellaneous tumors	ICD-O-3.2
-Choriocarcinoma	Germ cell tumors	WHO CNS5
-Choriocarcinoma combined with other germ cell elements	Trophoblastic neoplasms	ICD-O-3.2
-Choriocarcinoma, NOS	Trophoblastic neoplasms	ICD-O-3.2
-Choroid plexus carcinoma	Choroid Plexus tumors;Gliomas	WHO CNS5;ICD-O-3.2
-Choroid plexus papilloma	Choroid Plexus tumors	WHO CNS5
-Choroid plexus papilloma, NOS	Gliomas	ICD-O-3.2
-Choroid plexus tumor	Choroid Plexus tumors	WHO CNS5
-Chronic eosinophilic leukemia	Myeloproliferative neoplasms	ICD-O-3.2
-Chronic myelogenous leukemia, BCR/ABL positive	Myeloid leukemias	ICD-O-3.2
-Chronic myeloid leukemia, NOS	Myeloid leukemias	ICD-O-3.2
-CIC-rearranged sarcoma	CNS Sarcoma	WHO CNS5
-Clear cell adenocarcinoma, NOS	Adenomas and adenocarcinomas	ICD-O-3.2
-Clear cell adenoma	Adenomas and adenocarcinomas	ICD-O-3.2
-Clear cell meningioma	Meningiomas	ICD-O-3.2
-Clear cell sarcoma of kidney	Complex mixed and stromal neoplasms	ICD-O-3.2
-Clear cell sarcoma, NOS	Synovial-like neoplasms	ICD-O-3.2
-CNS embryonal tumor with rhabdoid features	Neuroepitheliomatous neoplasms	ICD-O-3.2
-CNS embryonal tumor, NOS or NEC	Other CNS Embryonal tumors;Gliomas	WHO CNS5;ICD-O-3.2
-CNS germ cell tumor, NOS or NEC	CNS Germ Cell Tumors	WHO CNS5
-CNS Germinoma	CNS Germ Cell Tumors	WHO CNS5
-CNS mature teratoma	Germ cell tumors	WHO CNS5
-CNS neuroblastoma, FOXR2-activated	Other CNS Embryonal tumors	WHO CNS5
-CNS Non-Germinomatous Germ Cell Tumor	CNS Germ Cell Tumors	WHO CNS5
-CNS Sarcoma, NOS or NEC	CNS Sarcoma	WHO CNS5
-CNS tumor with BCOR internal tandem duplication	High-Grade Glioma;Other CNS Embryonal tumors	WHO CNS5
-Composite Hodgkin and non-Hodgkin lymphoma	Hodgkin and non-Hodgkin lymphomas	ICD-O-3.2
-Congenital melanocytic nevus, NOS	Nevi and melanomas	ICD-O-3.2
-Craniopharyngioma, adamantinomatous	Miscellaneous tumors	ICD-O-3.2
-Craniopharyngioma, NOS	Miscellaneous tumors	ICD-O-3.2
-Craniopharyngioma, NOS or NEC	Craniopharyngioma	WHO CNS5
-Cribriform carcinoma, NOS	Adenomas and adenocarcinomas	ICD-O-3.2
-Cribriform neuroepithelial tumor	Other CNS Embryonal tumors	WHO CNS5
-Cutaneous T-cell lymphoma, NOS	Hodgkin and non-Hodgkin lymphomas	ICD-O-3.2
-Dedifferentiated liposarcoma	Lipomatous neoplasms	ICD-O-3.2
-<<<<<<< HEAD
-=======
-Dedifferentiated liposarcoma	Lipomatous neoplasms	ICD-O-3.2
-Dermatofibroma, NOS	Fibromatous neoplasms	ICD-O-3.2
->>>>>>> cbbbb2ff
-Dermatofibrosarcoma protuberans, fibrosarcomatous	Fibromatous neoplasms	ICD-O-3.2
-Dermatofibrosarcoma protuberans, NOS	Fibromatous neoplasms	ICD-O-3.2
-Dermatofibrosarcoma, NOS	Fibromatous neoplasms	ICD-O-3.2
-Dermoid cyst, NOS	Germ cell neoplasms	ICD-O-3.2
-Desmoplastic fibroma	Fibromatous neoplasms	ICD-O-3.2
-Desmoplastic infantile astrocytoma	Gliomas	ICD-O-3.2
-Desmoplastic infantile ganglioglioma / desmoplastic infantile astrocytoma	Glioneuronal and neuronal tumors	WHO CNS5
-Desmoplastic melanoma, malignant	Nevi and melanomas	ICD-O-3.2
-Desmoplastic melanoma, NOS	Nevi and melanomas	ICD-O-3.2
-Desmoplastic myxoid tumor of the pineal region, SMARCB1-mutant	Other CNS	WHO CNS5
-Desmoplastic nodular medulloblastoma	Gliomas	ICD-O-3.2
-Desmoplastic small round cell tumor	Soft tissue tumors and sarcomas, NOS	ICD-O-3.2
-Diffuse astrocytoma, MYB- or MYBL1-altered	Low-Grade Glioma	WHO CNS5
-Diffuse glioneuronal tumor with oligodendroglioma-like features and nuclear clusters	Glioneuronal and neuronal tumors	WHO CNS5
-Diffuse hemispheric glioma, H3 G34-mutant	High-Grade Glioma	WHO CNS5
-Diffuse large B-cell lymphoma, NOS	Hodgkin and non-Hodgkin lymphomas	ICD-O-3.2
-Diffuse leptomeningeal glioneuronal tumor	Glioneuronal and neuronal tumors	WHO CNS5
-Diffuse low-grade glioma, MAPK pathway-altered	Low-Grade Glioma	WHO CNS5
-Diffuse midline glioma, H3 K27-altered	High-Grade Glioma	WHO CNS5
-Diffuse midline glioma, H3 K27M-mutant	Gliomas	ICD-O-3.2
-Diffuse pediatric-type high-grade glioma, H3-wildtype and IDH-wildtype	High-Grade Glioma	WHO CNS5
-Ductal carcinoma in situ, solid type	Adenomas and adenocarcinomas	ICD-O-3.2
-<<<<<<< HEAD
-Dysembryoplastic neuroepithelial tumor	Glioneuronal and neuronal tumors;Gliomas	WHO CNS5;ICD-O-3.2
-=======
-Dysplastic gangliocytoma of cerebellum (Lhermitte-Duclos)	Neuroepitheliomatous neoplasms	ICD-O-3.2
-Dysembryoplastic neuroepithelial tumor	Glioneuronal and neuronal tumors;Gliomas, glioneuronal tumors, and neuronal tumors;Gliomas	MCI CNS Diagnosis Category;WHO CNS5;ICD-O-3.2
->>>>>>> cbbbb2ff
-Dysgerminoma	Germ cell neoplasms	ICD-O-3.2
-Dysplastic cerebellar gangliocytoma (Lhermitte-Duclos disease)	Glioneuronal and neuronal tumors	WHO CNS5
-Embryonal carcinoma, NOS	Germ cell neoplasms	ICD-O-3.2
-Embryonal rhabdomyosarcoma, NOS	Myomatous neoplasms	ICD-O-3.2
-Embryonal sarcoma	Complex mixed and stromal neoplasms	ICD-O-3.2
-Embryonal tumor with multilayered rosettes with C19MC alteration	Gliomas	ICD-O-3.2
-<<<<<<< HEAD
-Embryonal tumor with multilayered rosettes, C19MC altered	Other CNS Embryonal tumors	WHO CNS5
-Embryonal tumor with multilayered rosettes, NOS	Other CNS Embryonal tumors	WHO CNS5
-=======
-Embryonal tumor with multilayered rosettes, C19MC altered	Other CNS Embryonal tumors	MCI CNS Diagnosis Category
-Embryonal tumor with multilayered rosettes, NOS	Other CNS Embryonal tumors	MCI CNS Diagnosis Category
-Encapsulated papillary carcinoma	Ductal and lobular neoplasms	ICD-O-3.2
-Endometrioid adenoma, NOS	Adenomas and adenocarcinomas	ICD-O-3.2
->>>>>>> cbbbb2ff
-Endometrioid adenocarcinoma, NOS	Adenomas and adenocarcinomas	ICD-O-3.2
-Endovascular papillary angioendothelioma	Blood vessel tumors	ICD-O-3.2
-Ependymoma, anaplastic	Gliomas	ICD-O-3.2
-Ependymoma, NOS	Gliomas	ICD-O-3.2
-Epithelial tumor, benign	Epithelial neoplasms, NOS	ICD-O-3.2
-Epithelial-myoepithelial carcinoma	Complex epithelial neoplasms	ICD-O-3.2
-Epithelioid and spindle cell nevus	Nevi and melanomas	ICD-O-3.2
-Epithelioid hemangioendothelioma, NOS	Blood vessel tumors	ICD-O-3.2
-Epithelioid mesothelioma, malignant	Mesothelial neoplasms	ICD-O-3.2
-Epithelioid sarcoma	Soft tissue tumors and sarcomas, NOS	ICD-O-3.2
-Epithelioid sarcoma, NOS	Soft tissue tumors and sarcomas, NOS	ICD-O-3.2
-Erdheim-Chester disease	Other CNS	WHO CNS5
-Ewing sarcoma	CNS Sarcoma;Miscellaneous tumors	WHO CNS5;ICD-O-3.2
-Extraventricular neurocytoma	Glioneuronal and neuronal tumors	WHO CNS5
-Fibrillary astrocytoma	Gliomas	ICD-O-3.2
-Fibroblastic osteosarcoma	Osseous and chondromatous neoplasms	ICD-O-3.2
-Fibroma, NOS	Fibromatous neoplasms	ICD-O-3.2
-Fibromyxosarcoma	Fibromatous neoplasms	ICD-O-3.2
-Fibrosarcoma, NOS	Fibromatous neoplasms	ICD-O-3.2
-Fibrous meningioma	Meningiomas	ICD-O-3.2
-Follicular adenocarcinoma, well differentiated	Adenomas and adenocarcinomas	ICD-O-3.2
-Follicular adenoma, NOS	Adenomas and adenocarcinomas	ICD-O-3.2
-Follicular adenocarcinoma, trabecular	Adenomas and adenocarcinomas	ICD-O-3.2
-Follicular carcinoma, minimally invasive	Adenomas and adenocarcinomas	ICD-O-3.2
-Follicular carcinoma, NOS	Adenomas and adenocarcinomas	ICD-O-3.2
-Follicular lymphoma, NOS	Hodgkin and non-Hodgkin lymphomas	ICD-O-3.2
-Gangliocytoma	Glioneuronal and neuronal tumors	WHO CNS5
-Gangliocytoma, NOS	Neuroepitheliomatous neoplasms	ICD-O-3.2
-Ganglioglioma	Glioneuronal and neuronal tumors	WHO CNS5
-Ganglioglioma, anaplastic	Neuroepitheliomatous neoplasms	ICD-O-3.2
-Ganglioglioma, benign	Neuroepitheliomatous neoplasms	ICD-O-3.2
-Ganglioglioma, NOS	Neuroepitheliomatous neoplasms	ICD-O-3.2
-Ganglioneuroblastoma	Neuroepitheliomatous neoplasms	ICD-O-3.2
-Ganglioneuroma	Neuroepitheliomatous neoplasms	ICD-O-3.2
-Gastrinoma, NOS	Adenomas and adenocarcinomas	ICD-O-3.2
-Gastrointestinal stromal sarcoma	Complex mixed and stromal neoplasms	ICD-O-3.2
-Gastrointestinal stromal tumor	Complex mixed and stromal neoplasms	ICD-O-3.2
-Gastrointestinal stromal tumor, benign	Complex mixed and stromal neoplasms	ICD-O-3.2
-Gastrointestinal stromal tumor, NOS	Complex mixed and stromal neoplasms	ICD-O-3.2
-Genital rhabdomyoma	Myomatous neoplasms	ICD-O-3.2
-Germ cell tumor, nonseminomatous	Germ cell neoplasms	ICD-O-3.2
-Germinoma	Germ cell neoplasms	ICD-O-3.2
-Giant cell glioblastoma	Gliomas	ICD-O-3.2
-Giant cell tumor of bone, malignant	Giant cell tumors	ICD-O-3.2
-Giant cell tumor of bone, NOS	Giant cell tumors	ICD-O-3.2
-Giant cell tumor of soft parts, NOS	Giant cell tumors	ICD-O-3.2
-Glioblastoma, IDH-wildtype	High-Grade Glioma	WHO CNS5
-Glioblastoma, NOS	Gliomas	ICD-O-3.2
-Glioma, malignant	Gliomas	ICD-O-3.2
-Gliomatosis cerebri	Gliomas	ICD-O-3.2
-Glioneuronal and neuronal tumors, NOS or NEC	Glioneuronal and neuronal tumors	WHO CNS5
-Gliosarcoma	Gliomas	ICD-O-3.2
-Glomangiosarcoma	Paragangliomas and glomus tumors	ICD-O-3.2
-Glomus tumor, malignant	Paragangliomas and glomus tumors	ICD-O-3.2
-Granular cell tumor, malignant	Granular cell tumors and alveolar soft part sarcomas	ICD-O-3.2
-Granular cell tumor, NOS	Granular cell tumors and alveolar soft part sarcomas	ICD-O-3.2
-Granulosa cell tumor, adult type	Specialized gonadal neoplasms	ICD-O-3.2
-Granulosa cell tumor, juvenile	Specialized gonadal neoplasms	ICD-O-3.2
-Granulosa cell tumor, malignant	Specialized gonadal neoplasms	ICD-O-3.2
-Gynandroblastoma	Specialized gonadal neoplasms	ICD-O-3.2
-Hemangioblastic meningioma	Meningiomas	ICD-O-3.2
-Hemangioblastoma	Other CNS;Blood vessel tumors	WHO CNS5;ICD-O-3.2
-Hemangioendothelioma, malignant	Blood vessel tumors	ICD-O-3.2
-Hemangioendothelioma, NOS	Blood vessel tumors	ICD-O-3.2
-Hemangioma, NOS	Blood vessel tumors	ICD-O-3.2
-Hemangiomas and vascular malformations	Other CNS	WHO CNS5
-Hemangiosarcoma	Blood vessel tumors	ICD-O-3.2
-Hepatoblastoma, NOS	Complex mixed and stromal neoplasms	ICD-O-3.2
-Hepatocellular carcinoma, fibrolamellar	Adenomas and adenocarcinomas	ICD-O-3.2
-Hepatocellular carcinoma, NOS	Adenomas and adenocarcinomas	ICD-O-3.2
-Hepatosplenic T-cell lymphoma	Hodgkin and non-Hodgkin lymphomas	ICD-O-3.2
-HHV8 positive diffuse large B-cell lymphoma	Plasma cell neoplasms	ICD-O-3.2
-High grade surface osteosarcoma	Osseous and chondromatous neoplasms	ICD-O-3.2
-High-grade astrocytoma with piloid features	High-Grade Glioma	WHO CNS5
-High-grade glioma, NOS or NEC	High-Grade Glioma	WHO CNS5
-Histiocytic sarcoma	CNS Sarcoma	WHO CNS5
-Histiocytoma, NOS	Fibromatous neoplasms	ICD-O-3.2
-Hodgkin lymphoma, nodular sclerosis, NOS	Hodgkin and non-Hodgkin lymphomas	ICD-O-3.2
-Hodgkin lymphoma, NOS	Hodgkin and non-Hodgkin lymphomas	ICD-O-3.2
-Hybrid nerve sheath tumor	Other CNS	WHO CNS5
-Hypernephroid tumor	Adenomas and adenocarcinomas	ICD-O-3.2
-Immunodeficiency-associated CNS lymphoma	Other CNS	WHO CNS5
-Infant-type hemispheric glioma	High-Grade Glioma	WHO CNS5
-Infantile fibrosarcoma	Fibromatous neoplasms	ICD-O-3.2
-Infiltrating duct and lobular carcinoma	Adenomas and adenocarcinomas	ICD-O-3.2
-Infiltrating duct carcinoma, NOS	Adenomas and adenocarcinomas	ICD-O-3.2
-Infiltrating duct mixed with other types of carcinoma	Adenomas and adenocarcinomas	ICD-O-3.2
-Infiltrating ductular carcinoma	Adenomas and adenocarcinomas	ICD-O-3.2
-Intracranial mesenchymal tumor, FET-CREB fusion-positive	CNS Sarcoma	WHO CNS5
-Intraductal carcinoma and lobular carcinoma in situ	Adenomas and adenocarcinomas	ICD-O-3.2
-Intraductal carcinoma, noninfiltrating, NOS	Adenomas and adenocarcinomas	ICD-O-3.2
-Intraductal papillary mucinous neoplasm with an associated invasive carcinoma	Cystic, mucinous and serous neoplasms	ICD-O-3.2
-Intravascular large B-cell lymphoma	Other CNS	WHO CNS5
-Juvenile myelomonocytic leukemia, NOS	Other leukemias	ICD-O-3.2
-Juvenile xanthogranuloma	Other CNS	WHO CNS5
-Lactotroph adenoma	Adenomas and adenocarcinomas	ICD-O-3.2
-Langerhans cell histiocytosis	Other CNS	WHO CNS5
-Langerhans cell histiocytosis, disseminated	Neoplasms of histiocytes and accessory lymphoid cells	ICD-O-3.2
-Langerhans cell histiocytosis, NOS	Neoplasms of histiocytes and accessory lymphoid cells	ICD-O-3.2
-Large cell medulloblastoma	Gliomas	ICD-O-3.2
-Leiomyoma, NOS	Myomatous neoplasms	ICD-O-3.2
-Leiomyosarcoma, NOS	Myomatous neoplasms	ICD-O-3.2
-Lentiginous melanocytic nevus	Nevi and melanomas	ICD-O-3.2
-Leukemia, NOS	Leukemias, NOS	ICD-O-3.2
-Leydig cell tumor, benign	Specialized gonadal neoplasms	ICD-O-3.2
-Leydig cell tumor, malignant	Specialized gonadal neoplasms	ICD-O-3.2
-Leydig cell tumor, NOS	Specialized gonadal neoplasms	ICD-O-3.2
-Lipoblastomatosis	Lipomatous neoplasms	ICD-O-3.2
-Lipofibromatosis	Lipomatous neoplasms	ICD-O-3.2
-Liposarcoma, NOS	Lipomatous neoplasms	ICD-O-3.2
-Lobular carcinoma in situ, NOS	Ductal and lobular neoplasms	ICD-O-3.2
-Lobular carcinoma, NOS	Adenomas and adenocarcinomas	ICD-O-3.2
-Low cumulative sun damage melanoma	Nevi and melanomas	ICD-O-3.2
-Low-grade glioma, NOS or NEC	Low-Grade Glioma	WHO CNS5
-Lymphangioma, NOS	Lymphatic vessel tumors	ICD-O-3.2
-Lymphoepithelial carcinoma	Squamous cell neoplasms	ICD-O-3.2
-Lymphoid leukemia, NOS	Lymphoid leukemias	ICD-O-3.2
-Lymphomatoid granulomatosis	Other CNS	WHO CNS5
-Lymphoproliferative disorder, NOS	Other hematological neoplasms	ICD-O-3.2
-Malignant eccrine spiradenoma	Adnexal and skin appendage neoplasms	ICD-O-3.2
-Malignant histiocytosis	Neoplasms of histiocytes and accessory lymphoid cells	ICD-O-3.2
-Malignant lymphoma, non-Hodgkin, NOS	Hodgkin and non-Hodgkin lymphomas	ICD-O-3.2
-Malignant lymphoma, NOS	Hodgkin and non-Hodgkin lymphomas	ICD-O-3.2
-Malignant melanoma arising in giant congenital nevus	Nevi and melanomas	ICD-O-3.2
-Malignant melanoma in giant pigmented nevus	Nevi and melanomas	ICD-O-3.2
-Malignant melanoma, NOS	Nevi and melanomas	ICD-O-3.2
-Malignant melanotic nerve sheath tumor	Other CNS	WHO CNS5
-Malignant peripheral nerve sheath tumor with rhabdomyoblastic differentiation	Nerve sheath tumors	ICD-O-3.2
-Malignant peripheral nerve sheath tumor, NOS	Nerve sheath tumors	ICD-O-3.2
-Malignant rhabdoid tumor	Complex mixed and stromal neoplasms	ICD-O-3.2
-Malignant tumor, clear cell type	Neoplasms, NOS	ICD-O-3.2
-Malignant tumor, small cell type	Neoplasms, NOS	ICD-O-3.2
-Malignant tumor, spindle cell type	Neoplasms, NOS	ICD-O-3.2
-MALT lymphoma of the dura	Other CNS	WHO CNS5
-Marginal zone B-cell lymphoma, NOS	Hodgkin and non-Hodgkin lymphomas	ICD-O-3.2
-Mast cell leukemia	Mast cell neoplasms	ICD-O-3.2
-Mature T- and NK-cell lymphomas	Mature T- and NK-cell lymphomas	ICD-O-3.2
-Mature T-cell lymphoma, NOS	Mature T- and NK-cell lymphomas	ICD-O-3.2
-Mediastinal large B-cell lymphoma	Hodgkin and non-Hodgkin lymphomas	ICD-O-3.2
-Medullary carcinoma, NOS	Ductal and lobular neoplasms	ICD-O-3.2
-Medullary thyroid carcinoma	Adenomas and adenocarcinomas	ICD-O-3.2
-Medulloblastoma, Group 3	Medulloblastoma	WHO CNS5
-Medulloblastoma, Group 4	Medulloblastoma	WHO CNS5
-Medulloblastoma, non-WNT/non-SHH	Medulloblastoma;Gliomas	WHO CNS5;ICD-O-3.2
-Medulloblastoma, NOS or NEC	Medulloblastoma;Gliomas	WHO CNS5;ICD-O-3.2
-Medulloblastoma, SHH-activated and TP53-mutant	Medulloblastoma;Gliomas	WHO CNS5;ICD-O-3.2
-Medulloblastoma, SHH-activated and TP53-wildtype	Medulloblastoma	WHO CNS5
-Medulloblastoma, WNT-activated	Medulloblastoma	WHO CNS5
-Medulloblastoma, WNT-activated, NOS	Gliomas	ICD-O-3.2
-Medulloepithelioma, NOS	Neuroepitheliomatous neoplasms	ICD-O-3.2
-Melanoma in situ	Nevi and melanomas	ICD-O-3.2
-Melanotic neuroectodermal tumor	Miscellaneous tumors	ICD-O-3.2
-Melanotic schwannoma	Nerve sheath tumors	ICD-O-3.2
-Meningeal melanocytic neoplasms (includes melanoma)	Other	WHO CNS5
-Meningeal melanocytoma	Nevi and melanomas	ICD-O-3.2
-Meningeal melanomatosis	Nevi and melanomas	ICD-O-3.2
-Meningioma	Other CNS	WHO CNS5
-Meningioma, malignant	Meningiomas	ICD-O-3.2
-Meningioma, NOS	Meningiomas	ICD-O-3.2
-Meningiomatosis, NOS	Meningiomas	ICD-O-3.2
-Meningothelial meningioma	Meningiomas	ICD-O-3.2
-Merkel cell carcinoma	Adenomas and adenocarcinomas	ICD-O-3.2
-<<<<<<< HEAD
-Mesenchymal chondrosarcoma	CNS Sarcoma;Osseous and chondromatous neoplasms	WHO CNS5;ICD-O-3.2
-=======
-Mesenchymal chondrosarcoma	CNS Sarcoma;Mesenchymal, non-meningothelial tumors;Chondro-osseous tumors;Osseous and chondromatous neoplasms	MCI CNS Diagnosis Category;WHO CNS5;ICD-O-3.2
-Mesenchymoma, malignant	Complex mixed and stromal neoplasms	ICD-O-3.2
->>>>>>> cbbbb2ff
-Mesenchymoma, NOS	Complex mixed and stromal neoplasms	ICD-O-3.2
-Mesoblastic nephroma	Complex mixed and stromal neoplasms	ICD-O-3.2
-Mesothelioma, biphasic, malignant	Mesothelial neoplasms	ICD-O-3.2
-Metastatic signet ring cell carcinoma	Cystic, mucinous and serous neoplasms	ICD-O-3.2
-Mixed germ cell tumor	Germ cell neoplasms	ICD-O-3.2
-Mixed glioma	Gliomas	ICD-O-3.2
-Mixed phenotype acute leukemia with t(v;11q23); MLL rearranged	Leukemias, NOS	ICD-O-3.2
-Mixed phenotype acute leukemia, B/myeloid, NOS	Leukemias, NOS	ICD-O-3.2
-Mixed phenotype acute leukemia, T/myeloid, NOS	Leukemias, NOS	ICD-O-3.2
-Mixed type rhabdomyosarcoma	Myomatous neoplasms	ICD-O-3.2
-Mucinous adenocarcinoma	Cystic, mucinous and serous neoplasms	ICD-O-3.2
-Mucinous adenoma	Cystic, mucinous and serous neoplasms	ICD-O-3.2
-Mucinous cystadenocarcinoma, NOS	Cystic, mucinous and serous neoplasms	ICD-O-3.2
-Mucinous cystic tumor of borderline malignancy	Cystic, mucinous and serous neoplasms	ICD-O-3.2
-Mucoepidermoid carcinoma	Mucoepidermoid neoplasms	ICD-O-3.2
-Multinodular and vacuolating neuronal tumor	Glioneuronal and neuronal tumors	WHO CNS5
-Mycosis fungoides	Hodgkin and non-Hodgkin lymphomas	ICD-O-3.2
-Myelodysplastic syndrome with excess blasts	Myelodysplastic syndromes	ICD-O-3.2
-Myelodysplastic syndrome with multilineage dysplasia	Myelodysplastic syndromes	ICD-O-3.2
-Myelodysplastic syndrome with single lineage dysplasia	Myelodysplastic syndromes	ICD-O-3.2
-Myelodysplastic syndrome, NOS	Myelodysplastic syndromes	ICD-O-3.2
-Myeloid leukemia associated with Down syndrome	Myeloid leukemias	ICD-O-3.2
-Myeloid leukemia, NOS	Myeloid leukemias	ICD-O-3.2
-Myeloid sarcoma	Myeloid leukemias	ICD-O-3.2
-Myeloproliferative neoplasm, unclassifiable	Other hematological neoplasms	ICD-O-3.2
-Myoepithelial carcinoma	Complex mixed and stromal neoplasms	ICD-O-3.2
-Myoepithelioma, NOS	Complex mixed and stromal neoplasms	ICD-O-3.2
-Myofibroblastic sarcoma	Fibromatous neoplasms	ICD-O-3.2
-Myofibroblastic tumor, NOS	Fibromatous neoplasms	ICD-O-3.2
-Myofibroma	Fibromatous neoplasms	ICD-O-3.2
-Myofibromatosis	Fibromatous neoplasms	ICD-O-3.2
-Myxofibrosarcoma	Fibromatous neoplasms	ICD-O-3.2
-Myxoid chondrosarcoma	Osseous and chondromatous neoplasms	ICD-O-3.2
-Myxoid glioneuronal tumor	Glioneuronal and neuronal tumors	WHO CNS5
-Myxoid liposarcoma	Lipomatous neoplasms	ICD-O-3.2
-Myxopapillary ependymoma	Ependymoma;Gliomas	WHO CNS5;ICD-O-3.2
-Myxosarcoma	Myxomatous neoplasms	ICD-O-3.2
-Neoplasm, benign	Neoplasms, NOS	ICD-O-3.2
-Neoplasm, malignant	Neoplasms, NOS	ICD-O-3.2
-Neoplasm, malignant, uncertain whether primary or metastatic	Neoplasms, NOS	ICD-O-3.2
-Neoplasm, metastatic	Neoplasms, NOS	ICD-O-3.2
-Neoplasm, uncertain whether benign or malignant	Neoplasms, NOS	ICD-O-3.2
-Neoplasm, uncertain whether benign or malignant#Neoplasm, NOS	Neoplasms, NOS	ICD-O-3.2
-Nephroblastoma, NOS	Complex mixed and stromal neoplasms	ICD-O-3.2
-Neurilemoma, NOS	Nerve sheath tumors	ICD-O-3.2
-Neuroblastoma, NOS	Neuroepitheliomatous neoplasms	ICD-O-3.2
-Neuroendocrine carcinoma, NOS	Adenomas and adenocarcinomas	ICD-O-3.2
-Neuroendocrine tumor, NOS	Adenomas and adenocarcinomas	ICD-O-3.2
-Neuroepithelioma, NOS	Neuroepitheliomatous neoplasms	ICD-O-3.2
-Neurofibroma	Other CNS	WHO CNS5
-Neurofibroma, NOS	Nerve sheath tumors	ICD-O-3.2
-Neurofibromatosis, NOS	Nerve sheath tumors	ICD-O-3.2
-Neuroma, NOS	Nerve sheath tumors	ICD-O-3.2
-NK/T-cell lymphoma, nasal and nasal type	Mature T- and NK-cell lymphomas	ICD-O-3.2
-Nodular melanoma	Nevi and melanomas	ICD-O-3.2
-Non-invasive follicular thyroid neoplasm with papillary-like nuclear features (NIFTP)	Adenomas and adenocarcinomas	ICD-O-3.2
-Not Reported	Not Reported	Other
-Nuclear protein in testis (NUT)-associated carcinoma	Epithelial neoplasms, NOS	ICD-O-3.2
-Odontogenic Carcinosarcoma	Odontogenic tumors	ICD-O-3.2
-Odontogenic tumor, malignant	Odontogenic tumors	ICD-O-3.2
-Olfactory neuroblastoma	Neuroepitheliomatous neoplasms	ICD-O-3.2
-Olfactory neurocytoma	Neuroepitheliomatous neoplasms	ICD-O-3.2
-Oligoastrocytoma, NOS	Gliomas	ICD-O-3.2
-Oligodendroglioma, anaplastic	Gliomas	ICD-O-3.2
-Oligodendroglioma, anaplastic, NOS	Gliomas	ICD-O-3.2
-Oligodendroglioma, IDH-mutant, and 1p/19q-codeleted	High-Grade Glioma;Low-Grade Glioma	WHO CNS5
-Oligodendroglioma, NOS	Gliomas	ICD-O-3.2
-Ossifying fibromyxoid tumor	Myxomatous neoplasms	ICD-O-3.2
-Ossifying fibromyxoid tumor, NOS	Myxomatous neoplasms	ICD-O-3.2
-Osteoblastoma, NOS	Osseous and chondromatous neoplasms	ICD-O-3.2
-Osteosarcoma, NOS	Osseous and chondromatous neoplasms	ICD-O-3.2
-Other low-grade B-cell lymphomas of the CNS	Other CNS	WHO CNS5
-Pancreatic neuroendocrine tumor, nonfunctioning	Adenomas and adenocarcinomas	ICD-O-3.2
-Pancreatoblastoma	Complex mixed and stromal neoplasms	ICD-O-3.2
-Papillary adenocarcinoma, NOS	Adenomas and adenocarcinomas	ICD-O-3.2
-Papillary carcinoma, columnar cell	Adenomas and adenocarcinomas	ICD-O-3.2
-Papillary carcinoma, encapsulated of thyroid	Adenomas and adenocarcinomas	ICD-O-3.2
-Papillary carcinoma, encapsulated, of thyroid	Adenomas and adenocarcinomas	ICD-O-3.2
-Papillary carcinoma, follicular variant	Adenomas and adenocarcinomas	ICD-O-3.2
-Papillary carcinoma in situ	Squamous cell neoplasms	ICD-O-3.2
-Papillary carcinoma, NOS	Squamous cell neoplasms	ICD-O-3.2
-Papillary craniopharyngioma	Craniopharyngioma	WHO CNS5
-Papillary ependymoma	Gliomas	ICD-O-3.2
-Papillary glioneuronal tumor	Glioneuronal and neuronal tumors;Neuroepitheliomatous neoplasms	WHO CNS5;ICD-O-3.2
-Papillary intralymphatic angioendothelioma	Blood vessel tumors	ICD-O-3.2
-Papillary microcarcinoma	Adenomas and adenocarcinomas	ICD-O-3.2
-Papillary tumor of pineal region	Gliomas	ICD-O-3.2
-Papillary tumor of the pineal region	Other CNS	WHO CNS5
-Papillary urothelial carcinoma, non-invasive	Transitional cell papillomas and carcinomas	ICD-O-3.2
-Paraganglioma	Other CNS	WHO CNS5
-Paraganglioma, malignant	Paragangliomas and glomus tumors	ICD-O-3.2
-Paraganglioma, NOS	Paragangliomas and glomus tumors	ICD-O-3.2
-Parosteal osteosarcoma	Osseous and chondromatous neoplasms	ICD-O-3.2
-Perineurioma	Other CNS	WHO CNS5
-Periosteal osteosarcoma	Osseous and chondromatous neoplasms	ICD-O-3.2
-Peripheral neuroectodermal tumor	Miscellaneous tumors	ICD-O-3.2
-Perivascular epithelioid tumor, malignant	Paragangliomas and glomus tumors	ICD-O-3.2
-Pheochromocytoma, malignant	Paragangliomas and glomus tumors	ICD-O-3.2
-Pheochromocytoma, NOS	Paragangliomas and glomus tumors	ICD-O-3.2
-Phyllodes tumor, benign	Fibroepithelial neoplasms	ICD-O-3.2
-Phyllodes tumor, malignant	Fibroepithelial neoplasms	ICD-O-3.2
-Pigmented dermatofibrosarcoma protuberans	Fibromatous neoplasms	ICD-O-3.2
-Pigmented nevus, NOS	Nevi and melanomas	ICD-O-3.2
-Pilocytic astrocytoma	Low-Grade Glioma;Gliomas	WHO CNS5;ICD-O-3.2
-Pilomyxoid astrocytoma	Gliomas	ICD-O-3.2
-Pineal parenchymal tumor of intermediate differentiation	Other CNS	WHO CNS5
-Pinealoma	Miscellaneous tumors	ICD-O-3.2
-Pineoblastoma	Other CNS Embryonal tumors;Miscellaneous tumors	WHO CNS5;ICD-O-3.2
-Pineocytoma	Other CNS;Miscellaneous tumors	WHO CNS5;ICD-O-3.2
-Pituicytoma, granular cell tumor of the sellar region, and spindle cell oncocytoma	Other CNS	WHO CNS5
-Pituitary adenoma, NOS	Adenomas and adenocarcinomas	ICD-O-3.2
-<<<<<<< HEAD
-Pituitary adenoma/PitNET	Other CNS	WHO CNS5
-Pituitary blastoma	Other CNS	WHO CNS5
-=======
-Pituitary adenoma/PitNET	Tumors of the sellar region;Other	MCI CNS Diagnosis Category;WHO CNS5
-Pituitary blastoma	Tumors of the sellar region;Other	MCI CNS Diagnosis Category;WHO CNS5
-Pituitary carcinoma, NOS	Adenomas and adenocarcinomas	ICD-O-3.2
->>>>>>> cbbbb2ff
-Plasmacytoma, extramedullary	Plasma cell neoplasms	ICD-O-3.2
-Pleomorphic liposarcoma	Lipomatous neoplasms	ICD-O-3.2
-Pleomorphic rhabdomyosarcoma, adult type	Myomatous neoplasms	ICD-O-3.2
-Pleomorphic xanthoastrocytoma	High-Grade Glioma;Low-Grade Glioma	WHO CNS5
-Pleomorphic xanthoastrocytoma, NOS	Gliomas	ICD-O-3.2
-Pleuropulmonary blastoma	Complex mixed and stromal neoplasms	ICD-O-3.2
-Plexiform fibrohistiocytic tumor	Fibromatous neoplasms	ICD-O-3.2
-Plexiform neurofibroma	Nerve sheath tumors	ICD-O-3.2
-<<<<<<< HEAD
-Polymorphous low-grade neuroepithelial tumor of the young	Low-Grade Glioma	WHO CNS5
-Posterior fossa ependymoma, group PFA	Ependymoma	WHO CNS5
-Posterior fossa ependymoma, group PFB	Ependymoma	WHO CNS5
-Posterior fossa ependymoma, NOS or NEC	Ependymoma	WHO CNS5
-=======
-Polymorphous low-grade neuroepithelial tumor of the young	Low-Grade Glioma;Gliomas, glioneuronal tumors, and neuronal tumors;Pediatric-type diffuse low-grade gliomas	MCI CNS Diagnosis Category;WHO CNS5
-Posterior fossa ependymoma	Gliomas, glioneuronal tumors, and neuronal tumors;Ependymal tumors	WHO CNS5
-Posterior fossa ependymoma, group PFA	Ependymoma;Gliomas, glioneuronal tumors, and neuronal tumors;Ependymal tumors	MCI CNS Diagnosis Category;WHO CNS5
-Posterior fossa ependymoma, group PFB	Ependymoma;Gliomas, glioneuronal tumors, and neuronal tumors;Ependymal tumors	MCI CNS Diagnosis Category;WHO CNS5
-Posterior fossa ependymoma, NOS or NEC	Ependymoma	MCI CNS Diagnosis Category
-Precancerous melanosis, NOS	Nevi and melanomas	ICD-O-3.2
->>>>>>> cbbbb2ff
-Precursor B-cell lymphoblastic leukemia	Lymphoid leukemias	ICD-O-3.2
-Precursor cell lymphoblastic leukemia, NOS	Lymphoid leukemias	ICD-O-3.2
-Precursor cell lymphoblastic lymphoma, NOS	Hodgkin and non-Hodgkin lymphomas	ICD-O-3.2
-Precursor T-cell lymphoblastic leukemia	Lymphoid leukemias	ICD-O-3.2
-Primary cutaneous CD30 positive T-cell lymphoproliferative disorder	Hodgkin and non-Hodgkin lymphomas	ICD-O-3.2
-Primary cutaneous follicle center lymphoma	Hodgkin and non-Hodgkin lymphomas	ICD-O-3.2
-Primary diffuse large B-cell lymphoma of the CNS	Other CNS	WHO CNS5
-Primary intracranial sarcoma, DICER1-mutant	CNS Sarcoma	WHO CNS5
-Primitive neuroectodermal tumor, NOS	Gliomas	ICD-O-3.2
-Prolactinoma	Adenomas and adenocarcinomas	ICD-O-3.2
-Proliferative dermal lesion in congenital nevus	Nevi and melanomas	ICD-O-3.2
-Pseudosarcomatous carcinoma	Epithelial neoplasms, NOS	ICD-O-3.2
-Renal cell carcinoma, NOS	Adenomas and adenocarcinomas	ICD-O-3.2
-Retinoblastoma, diffuse	Neuroepitheliomatous neoplasms	ICD-O-3.2
-Retinoblastoma, NOS	Neuroepitheliomatous neoplasms	ICD-O-3.2
-Rhabdoid tumor, NOS	Complex mixed and stromal neoplasms	ICD-O-3.2
-Rhabdomyoma, NOS	Myomatous neoplasms	ICD-O-3.2
-Rhabdomyosarcoma	CNS Sarcoma	WHO CNS5
-Rhabdomyosarcoma, NOS	Myomatous neoplasms	ICD-O-3.2
-Rosai-Dorfman disease	Other CNS	WHO CNS5
-Rosette-forming glioneuronal tumor	Glioneuronal and neuronal tumors	WHO CNS5
-Sarcoma with BCOR genetic alterations	Miscellaneous tumors	ICD-O-3.2
-Sarcoma, NOS	Soft tissue tumors and sarcomas, NOS	ICD-O-3.2
-Schwannoma	Other CNS	WHO CNS5
-Schwannoma, NOS	Nerve sheath tumors	ICD-O-3.2
-Sclerosing stromal tumor	Specialized gonadal neoplasms	ICD-O-3.2
-Sclerotic fibroma	Fibromatous neoplasms	ICD-O-3.2
-Secretory carcinoma	Ductal and lobular neoplasms	ICD-O-3.2
-Seminoma, NOS	Germ cell neoplasms	ICD-O-3.2
-Serous borderline tumor, NOS	Cystic, mucinous and serous neoplasms	ICD-O-3.2
-Serous carcinoma, NOS	Cystic, mucinous and serous neoplasms	ICD-O-3.2
-Sertoli cell tumor, NOS	Specialized gonadal neoplasms	ICD-O-3.2
-Sertoli-Leydig cell tumor of intermediate differentiation, NOS	Specialized gonadal neoplasms	ICD-O-3.2
-Sertoli-Leydig cell tumor, intermediate differentiation, with heterologous elements	Specialized gonadal neoplasms	ICD-O-3.2
-Sertoli-Leydig cell tumor, poorly differentiated	Specialized gonadal neoplasms	ICD-O-3.2
-Sertoli-Leydig cell tumor, poorly differentiated, with heterologous elements	Specialized gonadal neoplasms	ICD-O-3.2
-Sex cord-gonadal stromal tumor, incompletely differentiated	Specialized gonadal neoplasms	ICD-O-3.2
-Sex cord-gonadal stromal tumor, mixed forms	Specialized gonadal neoplasms	ICD-O-3.2
-Sex cord-gonadal stromal tumor, NOS	Specialized gonadal neoplasms	ICD-O-3.2
-Signet ring cell carcinoma	Cystic, mucinous and serous neoplasms	ICD-O-3.2
-Skin appendage adenoma	Adnexal and skin appendage neoplasms	ICD-O-3.2
-Small cell carcinoma, intermediate cell	Epithelial neoplasms, NOS	ICD-O-3.2
-Small cell carcinoma, NOS	Epithelial neoplasms, NOS	ICD-O-3.2
-Small cell osteosarcoma	Osseous and chondromatous neoplasms	ICD-O-3.2
-Small cell sarcoma	Soft tissue tumors and sarcomas, NOS	ICD-O-3.2
-Smooth muscle tumor of uncertain malignant potential	Myomatous neoplasms	ICD-O-3.2
-Soft tissue tumor, benign	Soft tissue tumors and sarcomas, NOS	ICD-O-3.2
-Solid pseudopapillary carcinoma	Cystic, mucinous and serous neoplasms	ICD-O-3.2
-Solid pseudopapillary neoplasm of pancreas	Cystic, mucinous and serous neoplasms	ICD-O-3.2
-Solid pseudopapillary tumor of ovary	Cystic, mucinous and serous neoplasms	ICD-O-3.2
-Solitary fibrous tumor	Other CNS	WHO CNS5
-Solitary fibrous tumor, malignant	Fibromatous neoplasms	ICD-O-3.2
-Solitary fibrous tumor, NOS	Fibromatous neoplasms	ICD-O-3.2
-Solitary fibrous tumor/Hemangiopericytoma, grade 1	Fibromatous neoplasms	ICD-O-3.2
-Spinal ependymoma, MYCN-amplified	Ependymoma	WHO CNS5
-Spinal ependymoma, NOS or NEC	Ependymoma	WHO CNS5
-Spindle cell carcinoma, NOS	Epithelial neoplasms, NOS	ICD-O-3.2
-Spindle cell rhabdomyosarcoma	Myomatous neoplasms	ICD-O-3.2
-Spindle cell sarcoma	Soft tissue tumors and sarcomas, NOS	ICD-O-3.2
-Squamous cell carcinoma in situ, NOS	Squamous cell neoplasms	ICD-O-3.2
-Squamous cell carcinoma, large cell, nonkeratinizing, NOS	Squamous cell neoplasms	ICD-O-3.2
-Squamous cell carcinoma, metastatic, NOS	Squamous cell neoplasms	ICD-O-3.2
-Squamous cell carcinoma, NOS	Squamous cell neoplasms	ICD-O-3.2
-Squamous cell carcinoma, small cell, nonkeratinizing	Squamous cell neoplasms	ICD-O-3.2
-Stromal tumor, NOS	Complex mixed and stromal neoplasms	ICD-O-3.2
-Subcutaneous panniculitis-like T-cell lymphoma	Hodgkin and non-Hodgkin lymphomas	ICD-O-3.2
-Subependymal giant cell astrocytoma	Low-Grade Glioma;Gliomas	WHO CNS5;ICD-O-3.2
-Subependymoma	Ependymoma;Gliomas	WHO CNS5;ICD-O-3.2
-Superficial spreading melanoma	Nevi and melanomas	ICD-O-3.2
-Supratentorial ependymoma, NOS or NEC	Ependymoma	WHO CNS5
-Supratentorial ependymoma, YAP1 fusion-positive	Ependymoma	WHO CNS5
-Supratentorial ependymoma, ZFTA fusion-positive	Ependymoma	WHO CNS5
-Sympathetic paraganglioma	Paragangliomas and glomus tumors	ICD-O-3.2
-Synovial sarcoma, biphasic	Synovial-like neoplasms	ICD-O-3.2
-Synovial sarcoma, NOS	Synovial-like neoplasms	ICD-O-3.2
-Synovial sarcoma, spindle cell	Synovial-like neoplasms	ICD-O-3.2
-T lymphoblastic leukemia/lymphoma	Lymphoid leukemias	ICD-O-3.2
-T-cell and NK/T-cell lymphomas	Other CNS	WHO CNS5
-T-cell/histiocyte rich large B-cell lymphoma	Hodgkin and non-Hodgkin lymphomas	ICD-O-3.2
-Telangiectatic osteosarcoma	Osseous and chondromatous neoplasms	ICD-O-3.2
-Tenosynovial giant cell tumor, NOS	Giant cell tumors	ICD-O-3.2
-Teratocarcinoma	Germ cell neoplasms	ICD-O-3.2
-Teratoma with malignant transformation	Germ cell neoplasms	ICD-O-3.2
-Teratoma, benign	Germ cell neoplasms	ICD-O-3.2
-Teratoma, malignant, NOS	Germ cell neoplasms	ICD-O-3.2
-Teratoma, NOS	Germ cell neoplasms	ICD-O-3.2
-Thecoma, luteinized	Specialized gonadal neoplasms	ICD-O-3.2
-Therapy-related myelodysplastic syndrome, NOS	Myelodysplastic syndromes	ICD-O-3.2
-Therapy-related myeloid neoplasm	Myeloid leukemias	ICD-O-3.2
-Thymic carcinoma, NOS	Thymic epithelial neoplasms	ICD-O-3.2
-Thymoma, NOS	Thymic epithelial neoplasms	ICD-O-3.2
-Transient abnormal myelopoiesis	Myeloid leukemias	ICD-O-3.2
-Transitional cell carcinoma, NOS	Transitional cell papillomas and carcinomas	ICD-O-3.2
-Transitional meningioma	Meningiomas	ICD-O-3.2
-Tumor cells, benign	Neoplasms, NOS	ICD-O-3.2
-Tumor cells, malignant	Neoplasms, NOS	ICD-O-3.2
-Tumor cells, uncertain whether benign or malignant	Neoplasms, NOS	ICD-O-3.2
-Undifferentiated sarcoma	Soft tissue tumors and sarcomas, NOS	ICD-O-3.2
-Unknown	Unknown	Other
-Vipoma	Adenomas and adenocarcinomas	ICD-O-3.2
-Yolk sac tumor, NOS	Germ cell neoplasms	ICD-O-3.2
-
+diagnosis	diagnosis_category	source
+Abdominal fibromatosis	Fibromatous neoplasms	ICD-O-3.2
+Acinar cell carcinoma	Acinar cell neoplasms	ICD-O-3.2
+Acute erythroid leukemia	Myeloid leukemias	ICD-O-3.2
+Acute leukemia, NOS	Leukemias, NOS	ICD-O-3.2
+Acute lymphoblastic leukemia, NOS	Leukemias	ICD-O-3.2
+Acute megakaryoblastic leukemia	Myeloid leukemias	ICD-O-3.2
+Acute monocytic leukemia	Myeloid leukemias	ICD-O-3.2
+Acute myeloid leukemia (megakaryoblastic) with t(1;22)(p13;q13); RBM15-MKL1	Myeloid leukemias	ICD-O-3.2
+Acute myeloid leukemia with abnormal marrow eosinophils	Myeloid leukemias	ICD-O-3.2
+Acute myeloid leukemia with biallelic mutation of CEBPA	Myeloid leukemias	ICD-O-3.2
+Acute myeloid leukemia with mutated NPM1	Myeloid leukemias	ICD-O-3.2
+Acute myeloid leukemia with myelodysplasia-related changes	Myeloid leukemias	ICD-O-3.2
+Acute myeloid leukemia without maturation	Myeloid leukemias	ICD-O-3.2
+Acute myeloid leukemia, 11q23 abnormalities	Myeloid leukemias	ICD-O-3.2
+Acute myeloid leukemia, minimal differentiation	Myeloid leukemias	ICD-O-3.2
+Acute myeloid leukemia, NOS	Myeloid leukemias	ICD-O-3.2
+Acute myeloid leukemia, t(8;21)(q22;q22)	Myeloid leukemias	ICD-O-3.2
+Acute myelomonocytic leukemia, NOS	Myeloid leukemias	ICD-O-3.2
+Acute promyelocytic leukemia, t(15;17)(q22;q11-12)	Myeloid leukemias	ICD-O-3.2
+Adamantinoma of long bones	Miscellaneous bone tumors	ICD-O-3.2
+Adamantinomatous craniopharyngioma	Craniopharyngioma	WHO CNS5
+Adenocarcinoma in adenomatous polyposis coli	Adenomas and adenocarcinomas	ICD-O-3.2
+Adenocarcinoma in situ in adenomatous polyp	Adenomas and adenocarcinomas	ICD-O-3.2
+Adenocarcinoma in situ in tubulovillous adenoma	Adenomas and adenocarcinomas	ICD-O-3.2
+Adenocarcinoma with mixed subtypes	Adenomas and adenocarcinomas	ICD-O-3.2
+Adenocarcinoma with neuroendocrine differentiation	Complex epithelial neoplasms	ICD-O-3.2
+Adenocarcinoma, intestinal type	Adenomas and adenocarcinomas	ICD-O-3.2
+Adenocarcinoma, metastatic, NOS	Adenomas and adenocarcinomas	ICD-O-3.2
+Adenocarcinoma, NOS	Adenomas and adenocarcinomas	ICD-O-3.2
+Adenoid cystic carcinoma	Adenomas and adenocarcinomas	ICD-O-3.2
+Adenoma, NOS	Adenomas and adenocarcinomas	ICD-O-3.2
+Adenosarcoma	Complex mixed and stromal neoplasms	ICD-O-3.2
+Adrenal cortical adenoma, NOS	Adenomas and adenocarcinomas	ICD-O-3.2
+Adrenal cortical carcinoma	Adenomas and adenocarcinomas	ICD-O-3.2
+Aggressive fibromatosis	Fibromatous neoplasms	ICD-O-3.2
+Alveolar rhabdomyosarcoma	Myomatous neoplasms	ICD-O-3.2
+Alveolar soft part sarcoma	Granular cell tumors and alveolar soft part sarcomas	ICD-O-3.2
+Ameloblastoma, NOS	Odontogenic tumors	ICD-O-3.2
+Anaplastic large cell lymphoma, ALK positive	Hodgkin and non-Hodgkin lymphomas	ICD-O-3.2
+Anaplastic large cell lymphoma, T-cell and Null-cell type	Hodgkin and non-Hodgkin lymphomas	ICD-O-3.2
+Angiocentric glioma	Low-Grade Glioma;Gliomas	WHO CNS5;ICD-O-3.2
+Angiocentric immunoproliferative lesion	Immunoproliferative diseases	ICD-O-3.2
+Angioimmunoblastic T-cell lymphoma	Mature T- and NK-cell lymphomas	ICD-O-3.2
+Angiomatoid fibrous histiocytoma	Fibromatous neoplasms	ICD-O-3.2
+Angiomyofibroblastoma	Fibromatous neoplasms	ICD-O-3.2
+Angiomyosarcoma	Myomatous neoplasms	ICD-O-3.2
+Astroblastoma	Gliomas	ICD-O-3.2
+Astroblastoma, MN1-altered	High-Grade Glioma;Low-Grade Glioma	WHO CNS5
+Astrocytoma, anaplastic	Gliomas	ICD-O-3.2
+Astrocytoma, anaplastic, NOS	Gliomas	ICD-O-3.2
+Astrocytoma, benign	Gliomas	ICD-O-3.2
+Astrocytoma, IDH-mutant	High-Grade Glioma;Low-Grade Glioma	WHO CNS5
+Astrocytoma, NOS	Gliomas	ICD-O-3.2
+ATRT-MYC	Atypical teratoid/rhabdoid tumor	WHO CNS5
+ATRT-SHH	Atypical teratoid/rhabdoid tumor	WHO CNS5
+ATRT-TYR	Atypical teratoid/rhabdoid tumor	WHO CNS5
+ATRT, NOS or NEC	Atypical teratoid/rhabdoid tumor	WHO CNS5
+Atypical choroid plexus papilloma	Choroid Plexus tumors;Gliomas	WHO CNS5;ICD-O-3.2
+Atypical meningioma	Meningiomas	ICD-O-3.2
+Atypical teratoid/rhabdoid tumor	Neuroepitheliomatous neoplasms	ICD-O-3.2
+B lymphoblastic leukemia/lymphoma with hyperdiploidy	Lymphoid leukemias	ICD-O-3.2
+B lymphoblastic leukemia/lymphoma with hypodiploidy (Hypodiploid ALL)	Lymphoid leukemias	ICD-O-3.2
+B lymphoblastic leukemia/lymphoma with t(1;19)(q23;p13.3); E2A-PBX1 (TCF3-PBX1)	Lymphoid leukemias	ICD-O-3.2
+B lymphoblastic leukemia/lymphoma with t(12;21)(p13;q22); TEL-AML1 (ETV6-RUNX1)	Lymphoid leukemias	ICD-O-3.2
+B lymphoblastic leukemia/lymphoma with t(9;22)(q34;q11.2); BCR-ABL1	Lymphoid leukemias	ICD-O-3.2
+B lymphoblastic leukemia/lymphoma with t(v;11q23); MLL rearranged	Lymphoid leukemias	ICD-O-3.2
+B lymphoblastic leukemia/lymphoma, BCR-ABL1-like	Lymphoid leukemias	ICD-O-3.2
+B lymphoblastic leukemia/lymphoma, NOS	Lymphoid leukemias	ICD-O-3.2
+Basal cell adenocarcinoma	Adenomas and adenocarcinomas	ICD-O-3.2
+Basal cell carcinoma, NOS	Basal cell neoplasms	ICD-O-3.2
+Benign cystic nephroma	Complex mixed and stromal neoplasms	ICD-O-3.2
+Benign fibrous histiocytoma, NOS	Fibromatous neoplasms	ICD-O-3.2
+Blue nevus, malignant	Nevi and melanomas	ICD-O-3.2
+Burkitt lymphoma, NOS	Hodgkin and non-Hodgkin lymphomas	ICD-O-3.2
+Calcifying nested stromal-epithelial tumor	Complex mixed and stromal neoplasms	ICD-O-3.2
+Capillary hemangioma	Blood vessel tumors	ICD-O-3.2
+Carcinoid tumor of uncertain malignant potential	Adenomas and adenocarcinomas	ICD-O-3.2
+Carcinoma, anaplastic, NOS	Epithelial neoplasms, NOS	ICD-O-3.2
+Carcinoma ex pleomorphic adenoma	Complex mixed and stromal neoplasms	ICD-O-3.2
+Carcinoma in situ, NOS	Epithelial neoplasms, NOS	ICD-O-3.2
+Carcinoma, diffuse type	Adenomas and adenocarcinomas	ICD-O-3.2
+Carcinoma, metastatic, NOS	Epithelial neoplasms, NOS	ICD-O-3.2
+Carcinoma, NOS	Epithelial neoplasms, NOS	ICD-O-3.2
+Carcinoma, undifferentiated, NOS	Epithelial neoplasms, NOS	ICD-O-3.2
+Carcinomatosis	Epithelial neoplasms, NOS	ICD-O-3.2
+Carotid body paraganglioma	Paragangliomas and glomus tumors	ICD-O-3.2
+Cavernous hemangioma	Blood vessel tumors	ICD-O-3.2
+Central neurocytoma	Glioneuronal and neuronal tumors;Neuroepitheliomatous neoplasms	WHO CNS5;ICD-O-3.2
+Central osteosarcoma, NOS	Osseous and chondromatous neoplasms	ICD-O-3.2
+Central primitive neuroectodermal tumor	Gliomas	ICD-O-3.2
+Cerebellar liponeurocytoma	Glioneuronal and neuronal tumors	WHO CNS5
+Cholangiocarcinoma	Adenomas and adenocarcinomas	ICD-O-3.2
+Chondroblastic osteosarcoma	Osseous and chondromatous neoplasms	ICD-O-3.2
+Chondroblastoma, NOS	Osseous and chondromatous neoplasms	ICD-O-3.2
+Chondroid chordoma	Miscellaneous tumors	ICD-O-3.2
+Chondromyxoid fibroma	Osseous and chondromatous neoplasms	ICD-O-3.2
+Chondrosarcoma	CNS Sarcoma	WHO CNS5
+Chondrosarcoma, NOS	Osseous and chondromatous neoplasms	ICD-O-3.2
+Chordoid glioma	Low-Grade Glioma	WHO CNS5
+Chordoma	Miscellaneous tumors	WHO CNS5
+Chordoma, NOS	Miscellaneous tumors	ICD-O-3.2
+Choriocarcinoma	Germ cell tumors	WHO CNS5
+Choriocarcinoma combined with other germ cell elements	Trophoblastic neoplasms	ICD-O-3.2
+Choriocarcinoma, NOS	Trophoblastic neoplasms	ICD-O-3.2
+Choroid plexus carcinoma	Choroid Plexus tumors;Gliomas	WHO CNS5;ICD-O-3.2
+Choroid plexus papilloma	Choroid Plexus tumors	WHO CNS5
+Choroid plexus papilloma, NOS	Gliomas	ICD-O-3.2
+Choroid plexus tumor	Choroid Plexus tumors	WHO CNS5
+Chronic eosinophilic leukemia	Myeloproliferative neoplasms	ICD-O-3.2
+Chronic myelogenous leukemia, BCR/ABL positive	Myeloid leukemias	ICD-O-3.2
+Chronic myeloid leukemia, NOS	Myeloid leukemias	ICD-O-3.2
+CIC-rearranged sarcoma	CNS Sarcoma	WHO CNS5
+Clear cell adenocarcinoma, NOS	Adenomas and adenocarcinomas	ICD-O-3.2
+Clear cell adenoma	Adenomas and adenocarcinomas	ICD-O-3.2
+Clear cell meningioma	Meningiomas	ICD-O-3.2
+Clear cell sarcoma of kidney	Complex mixed and stromal neoplasms	ICD-O-3.2
+Clear cell sarcoma, NOS	Synovial-like neoplasms	ICD-O-3.2
+CNS embryonal tumor with rhabdoid features	Neuroepitheliomatous neoplasms	ICD-O-3.2
+CNS embryonal tumor, NOS or NEC	Other CNS Embryonal tumors;Gliomas	WHO CNS5;ICD-O-3.2
+CNS germ cell tumor, NOS or NEC	CNS Germ Cell Tumors	WHO CNS5
+CNS Germinoma	CNS Germ Cell Tumors	WHO CNS5
+CNS mature teratoma	Germ cell tumors	WHO CNS5
+CNS neuroblastoma, FOXR2-activated	Other CNS Embryonal tumors	WHO CNS5
+CNS Non-Germinomatous Germ Cell Tumor	CNS Germ Cell Tumors	WHO CNS5
+CNS Sarcoma, NOS or NEC	CNS Sarcoma	WHO CNS5
+CNS tumor with BCOR internal tandem duplication	High-Grade Glioma;Other CNS Embryonal tumors	WHO CNS5
+Composite Hodgkin and non-Hodgkin lymphoma	Hodgkin and non-Hodgkin lymphomas	ICD-O-3.2
+Congenital melanocytic nevus, NOS	Nevi and melanomas	ICD-O-3.2
+Craniopharyngioma, adamantinomatous	Miscellaneous tumors	ICD-O-3.2
+Craniopharyngioma, NOS	Miscellaneous tumors	ICD-O-3.2
+Craniopharyngioma, NOS or NEC	Craniopharyngioma	WHO CNS5
+Cribriform carcinoma, NOS	Adenomas and adenocarcinomas	ICD-O-3.2
+Cribriform neuroepithelial tumor	Other CNS Embryonal tumors	WHO CNS5
+Cutaneous T-cell lymphoma, NOS	Hodgkin and non-Hodgkin lymphomas	ICD-O-3.2
+Dedifferentiated liposarcoma	Lipomatous neoplasms	ICD-O-3.2
+Dermatofibroma, NOS	Fibromatous neoplasms	ICD-O-3.2
+Dermatofibrosarcoma protuberans, fibrosarcomatous	Fibromatous neoplasms	ICD-O-3.2
+Dermatofibrosarcoma protuberans, NOS	Fibromatous neoplasms	ICD-O-3.2
+Dermatofibrosarcoma, NOS	Fibromatous neoplasms	ICD-O-3.2
+Dermoid cyst, NOS	Germ cell neoplasms	ICD-O-3.2
+Desmoplastic fibroma	Fibromatous neoplasms	ICD-O-3.2
+Desmoplastic infantile astrocytoma	Gliomas	ICD-O-3.2
+Desmoplastic infantile ganglioglioma / desmoplastic infantile astrocytoma	Glioneuronal and neuronal tumors	WHO CNS5
+Desmoplastic melanoma, malignant	Nevi and melanomas	ICD-O-3.2
+Desmoplastic melanoma, NOS	Nevi and melanomas	ICD-O-3.2
+Desmoplastic myxoid tumor of the pineal region, SMARCB1-mutant	Other CNS	WHO CNS5
+Desmoplastic nodular medulloblastoma	Gliomas	ICD-O-3.2
+Desmoplastic small round cell tumor	Soft tissue tumors and sarcomas, NOS	ICD-O-3.2
+Diffuse astrocytoma, MYB- or MYBL1-altered	Low-Grade Glioma	WHO CNS5
+Diffuse glioneuronal tumor with oligodendroglioma-like features and nuclear clusters	Glioneuronal and neuronal tumors	WHO CNS5
+Diffuse hemispheric glioma, H3 G34-mutant	High-Grade Glioma	WHO CNS5
+Diffuse large B-cell lymphoma, NOS	Hodgkin and non-Hodgkin lymphomas	ICD-O-3.2
+Diffuse leptomeningeal glioneuronal tumor	Glioneuronal and neuronal tumors	WHO CNS5
+Diffuse low-grade glioma, MAPK pathway-altered	Low-Grade Glioma	WHO CNS5
+Diffuse midline glioma, H3 K27-altered	High-Grade Glioma	WHO CNS5
+Diffuse midline glioma, H3 K27M-mutant	Gliomas	ICD-O-3.2
+Diffuse pediatric-type high-grade glioma, H3-wildtype and IDH-wildtype	High-Grade Glioma	WHO CNS5
+Ductal carcinoma in situ, solid type	Adenomas and adenocarcinomas	ICD-O-3.2
+Dysplastic gangliocytoma of cerebellum (Lhermitte-Duclos)	Neuroepitheliomatous neoplasms	ICD-O-3.2
+Dysembryoplastic neuroepithelial tumor	Glioneuronal and neuronal tumors;Gliomas, glioneuronal tumors, and neuronal tumors;Gliomas	MCI CNS Diagnosis Category;WHO CNS5;ICD-O-3.2
+Dysgerminoma	Germ cell neoplasms	ICD-O-3.2
+Dysplastic cerebellar gangliocytoma (Lhermitte-Duclos disease)	Glioneuronal and neuronal tumors	WHO CNS5
+Embryonal carcinoma, NOS	Germ cell neoplasms	ICD-O-3.2
+Embryonal rhabdomyosarcoma, NOS	Myomatous neoplasms	ICD-O-3.2
+Embryonal sarcoma	Complex mixed and stromal neoplasms	ICD-O-3.2
+Embryonal tumor with multilayered rosettes with C19MC alteration	Gliomas	ICD-O-3.2
+Embryonal tumor with multilayered rosettes, C19MC altered	Other CNS Embryonal tumors	MCI CNS Diagnosis Category
+Embryonal tumor with multilayered rosettes, NOS	Other CNS Embryonal tumors	MCI CNS Diagnosis Category
+Encapsulated papillary carcinoma	Ductal and lobular neoplasms	ICD-O-3.2
+Endometrioid adenoma, NOS	Adenomas and adenocarcinomas	ICD-O-3.2
+Endometrioid adenocarcinoma, NOS	Adenomas and adenocarcinomas	ICD-O-3.2
+Endovascular papillary angioendothelioma	Blood vessel tumors	ICD-O-3.2
+Ependymoma, anaplastic	Gliomas	ICD-O-3.2
+Ependymoma, NOS	Gliomas	ICD-O-3.2
+Epithelial tumor, benign	Epithelial neoplasms, NOS	ICD-O-3.2
+Epithelial-myoepithelial carcinoma	Complex epithelial neoplasms	ICD-O-3.2
+Epithelioid and spindle cell nevus	Nevi and melanomas	ICD-O-3.2
+Epithelioid hemangioendothelioma, NOS	Blood vessel tumors	ICD-O-3.2
+Epithelioid mesothelioma, malignant	Mesothelial neoplasms	ICD-O-3.2
+Epithelioid sarcoma	Soft tissue tumors and sarcomas, NOS	ICD-O-3.2
+Epithelioid sarcoma, NOS	Soft tissue tumors and sarcomas, NOS	ICD-O-3.2
+Erdheim-Chester disease	Other CNS	WHO CNS5
+Ewing sarcoma	CNS Sarcoma;Miscellaneous tumors	WHO CNS5;ICD-O-3.2
+Extraventricular neurocytoma	Glioneuronal and neuronal tumors	WHO CNS5
+Fibrillary astrocytoma	Gliomas	ICD-O-3.2
+Fibroblastic osteosarcoma	Osseous and chondromatous neoplasms	ICD-O-3.2
+Fibroma, NOS	Fibromatous neoplasms	ICD-O-3.2
+Fibromyxosarcoma	Fibromatous neoplasms	ICD-O-3.2
+Fibrosarcoma, NOS	Fibromatous neoplasms	ICD-O-3.2
+Fibrous meningioma	Meningiomas	ICD-O-3.2
+Follicular adenocarcinoma, well differentiated	Adenomas and adenocarcinomas	ICD-O-3.2
+Follicular adenoma, NOS	Adenomas and adenocarcinomas	ICD-O-3.2
+Follicular adenocarcinoma, trabecular	Adenomas and adenocarcinomas	ICD-O-3.2
+Follicular carcinoma, minimally invasive	Adenomas and adenocarcinomas	ICD-O-3.2
+Follicular carcinoma, NOS	Adenomas and adenocarcinomas	ICD-O-3.2
+Follicular lymphoma, NOS	Hodgkin and non-Hodgkin lymphomas	ICD-O-3.2
+Gangliocytoma	Glioneuronal and neuronal tumors	WHO CNS5
+Gangliocytoma, NOS	Neuroepitheliomatous neoplasms	ICD-O-3.2
+Ganglioglioma	Glioneuronal and neuronal tumors	WHO CNS5
+Ganglioglioma, anaplastic	Neuroepitheliomatous neoplasms	ICD-O-3.2
+Ganglioglioma, benign	Neuroepitheliomatous neoplasms	ICD-O-3.2
+Ganglioglioma, NOS	Neuroepitheliomatous neoplasms	ICD-O-3.2
+Ganglioneuroblastoma	Neuroepitheliomatous neoplasms	ICD-O-3.2
+Ganglioneuroma	Neuroepitheliomatous neoplasms	ICD-O-3.2
+Gastrinoma, NOS	Adenomas and adenocarcinomas	ICD-O-3.2
+Gastrointestinal stromal sarcoma	Complex mixed and stromal neoplasms	ICD-O-3.2
+Gastrointestinal stromal tumor	Complex mixed and stromal neoplasms	ICD-O-3.2
+Gastrointestinal stromal tumor, benign	Complex mixed and stromal neoplasms	ICD-O-3.2
+Gastrointestinal stromal tumor, NOS	Complex mixed and stromal neoplasms	ICD-O-3.2
+Genital rhabdomyoma	Myomatous neoplasms	ICD-O-3.2
+Germ cell tumor, nonseminomatous	Germ cell neoplasms	ICD-O-3.2
+Germinoma	Germ cell neoplasms	ICD-O-3.2
+Giant cell glioblastoma	Gliomas	ICD-O-3.2
+Giant cell tumor of bone, malignant	Giant cell tumors	ICD-O-3.2
+Giant cell tumor of bone, NOS	Giant cell tumors	ICD-O-3.2
+Giant cell tumor of soft parts, NOS	Giant cell tumors	ICD-O-3.2
+Glioblastoma, IDH-wildtype	High-Grade Glioma	WHO CNS5
+Glioblastoma, NOS	Gliomas	ICD-O-3.2
+Glioma, malignant	Gliomas	ICD-O-3.2
+Gliomatosis cerebri	Gliomas	ICD-O-3.2
+Glioneuronal and neuronal tumors, NOS or NEC	Glioneuronal and neuronal tumors	WHO CNS5
+Gliosarcoma	Gliomas	ICD-O-3.2
+Glomangiosarcoma	Paragangliomas and glomus tumors	ICD-O-3.2
+Glomus tumor, malignant	Paragangliomas and glomus tumors	ICD-O-3.2
+Granular cell tumor, malignant	Granular cell tumors and alveolar soft part sarcomas	ICD-O-3.2
+Granular cell tumor, NOS	Granular cell tumors and alveolar soft part sarcomas	ICD-O-3.2
+Granulosa cell tumor, adult type	Specialized gonadal neoplasms	ICD-O-3.2
+Granulosa cell tumor, juvenile	Specialized gonadal neoplasms	ICD-O-3.2
+Granulosa cell tumor, malignant	Specialized gonadal neoplasms	ICD-O-3.2
+Gynandroblastoma	Specialized gonadal neoplasms	ICD-O-3.2
+Hemangioblastic meningioma	Meningiomas	ICD-O-3.2
+Hemangioblastoma	Other CNS;Blood vessel tumors	WHO CNS5;ICD-O-3.2
+Hemangioendothelioma, malignant	Blood vessel tumors	ICD-O-3.2
+Hemangioendothelioma, NOS	Blood vessel tumors	ICD-O-3.2
+Hemangioma, NOS	Blood vessel tumors	ICD-O-3.2
+Hemangiomas and vascular malformations	Other CNS	WHO CNS5
+Hemangiosarcoma	Blood vessel tumors	ICD-O-3.2
+Hepatoblastoma, NOS	Complex mixed and stromal neoplasms	ICD-O-3.2
+Hepatocellular carcinoma, fibrolamellar	Adenomas and adenocarcinomas	ICD-O-3.2
+Hepatocellular carcinoma, NOS	Adenomas and adenocarcinomas	ICD-O-3.2
+Hepatosplenic T-cell lymphoma	Hodgkin and non-Hodgkin lymphomas	ICD-O-3.2
+HHV8 positive diffuse large B-cell lymphoma	Plasma cell neoplasms	ICD-O-3.2
+High grade surface osteosarcoma	Osseous and chondromatous neoplasms	ICD-O-3.2
+High-grade astrocytoma with piloid features	High-Grade Glioma	WHO CNS5
+High-grade glioma, NOS or NEC	High-Grade Glioma	WHO CNS5
+Histiocytic sarcoma	CNS Sarcoma	WHO CNS5
+Histiocytoma, NOS	Fibromatous neoplasms	ICD-O-3.2
+Hodgkin lymphoma, nodular sclerosis, NOS	Hodgkin and non-Hodgkin lymphomas	ICD-O-3.2
+Hodgkin lymphoma, NOS	Hodgkin and non-Hodgkin lymphomas	ICD-O-3.2
+Hybrid nerve sheath tumor	Other CNS	WHO CNS5
+Hypernephroid tumor	Adenomas and adenocarcinomas	ICD-O-3.2
+Immunodeficiency-associated CNS lymphoma	Other CNS	WHO CNS5
+Infant-type hemispheric glioma	High-Grade Glioma	WHO CNS5
+Infantile fibrosarcoma	Fibromatous neoplasms	ICD-O-3.2
+Infiltrating duct and lobular carcinoma	Adenomas and adenocarcinomas	ICD-O-3.2
+Infiltrating duct carcinoma, NOS	Adenomas and adenocarcinomas	ICD-O-3.2
+Infiltrating duct mixed with other types of carcinoma	Adenomas and adenocarcinomas	ICD-O-3.2
+Infiltrating ductular carcinoma	Adenomas and adenocarcinomas	ICD-O-3.2
+Intracranial mesenchymal tumor, FET-CREB fusion-positive	CNS Sarcoma	WHO CNS5
+Intraductal carcinoma and lobular carcinoma in situ	Adenomas and adenocarcinomas	ICD-O-3.2
+Intraductal carcinoma, noninfiltrating, NOS	Adenomas and adenocarcinomas	ICD-O-3.2
+Intraductal papillary mucinous neoplasm with an associated invasive carcinoma	Cystic, mucinous and serous neoplasms	ICD-O-3.2
+Intravascular large B-cell lymphoma	Other CNS	WHO CNS5
+Juvenile myelomonocytic leukemia, NOS	Other leukemias	ICD-O-3.2
+Juvenile xanthogranuloma	Other CNS	WHO CNS5
+Lactotroph adenoma	Adenomas and adenocarcinomas	ICD-O-3.2
+Langerhans cell histiocytosis	Other CNS	WHO CNS5
+Langerhans cell histiocytosis, disseminated	Neoplasms of histiocytes and accessory lymphoid cells	ICD-O-3.2
+Langerhans cell histiocytosis, NOS	Neoplasms of histiocytes and accessory lymphoid cells	ICD-O-3.2
+Large cell medulloblastoma	Gliomas	ICD-O-3.2
+Leiomyoma, NOS	Myomatous neoplasms	ICD-O-3.2
+Leiomyosarcoma, NOS	Myomatous neoplasms	ICD-O-3.2
+Lentiginous melanocytic nevus	Nevi and melanomas	ICD-O-3.2
+Leukemia, NOS	Leukemias, NOS	ICD-O-3.2
+Leydig cell tumor, benign	Specialized gonadal neoplasms	ICD-O-3.2
+Leydig cell tumor, malignant	Specialized gonadal neoplasms	ICD-O-3.2
+Leydig cell tumor, NOS	Specialized gonadal neoplasms	ICD-O-3.2
+Lipoblastomatosis	Lipomatous neoplasms	ICD-O-3.2
+Lipofibromatosis	Lipomatous neoplasms	ICD-O-3.2
+Liposarcoma, NOS	Lipomatous neoplasms	ICD-O-3.2
+Lobular carcinoma in situ, NOS	Ductal and lobular neoplasms	ICD-O-3.2
+Lobular carcinoma, NOS	Adenomas and adenocarcinomas	ICD-O-3.2
+Low cumulative sun damage melanoma	Nevi and melanomas	ICD-O-3.2
+Low-grade glioma, NOS or NEC	Low-Grade Glioma	WHO CNS5
+Lymphangioma, NOS	Lymphatic vessel tumors	ICD-O-3.2
+Lymphoepithelial carcinoma	Squamous cell neoplasms	ICD-O-3.2
+Lymphoid leukemia, NOS	Lymphoid leukemias	ICD-O-3.2
+Lymphomatoid granulomatosis	Other CNS	WHO CNS5
+Lymphoproliferative disorder, NOS	Other hematological neoplasms	ICD-O-3.2
+Malignant eccrine spiradenoma	Adnexal and skin appendage neoplasms	ICD-O-3.2
+Malignant histiocytosis	Neoplasms of histiocytes and accessory lymphoid cells	ICD-O-3.2
+Malignant lymphoma, non-Hodgkin, NOS	Hodgkin and non-Hodgkin lymphomas	ICD-O-3.2
+Malignant lymphoma, NOS	Hodgkin and non-Hodgkin lymphomas	ICD-O-3.2
+Malignant melanoma arising in giant congenital nevus	Nevi and melanomas	ICD-O-3.2
+Malignant melanoma in giant pigmented nevus	Nevi and melanomas	ICD-O-3.2
+Malignant melanoma, NOS	Nevi and melanomas	ICD-O-3.2
+Malignant melanotic nerve sheath tumor	Other CNS	WHO CNS5
+Malignant peripheral nerve sheath tumor with rhabdomyoblastic differentiation	Nerve sheath tumors	ICD-O-3.2
+Malignant peripheral nerve sheath tumor, NOS	Nerve sheath tumors	ICD-O-3.2
+Malignant rhabdoid tumor	Complex mixed and stromal neoplasms	ICD-O-3.2
+Malignant tumor, clear cell type	Neoplasms, NOS	ICD-O-3.2
+Malignant tumor, small cell type	Neoplasms, NOS	ICD-O-3.2
+Malignant tumor, spindle cell type	Neoplasms, NOS	ICD-O-3.2
+MALT lymphoma of the dura	Other CNS	WHO CNS5
+Marginal zone B-cell lymphoma, NOS	Hodgkin and non-Hodgkin lymphomas	ICD-O-3.2
+Mast cell leukemia	Mast cell neoplasms	ICD-O-3.2
+Mature T- and NK-cell lymphomas	Mature T- and NK-cell lymphomas	ICD-O-3.2
+Mature T-cell lymphoma, NOS	Mature T- and NK-cell lymphomas	ICD-O-3.2
+Mediastinal large B-cell lymphoma	Hodgkin and non-Hodgkin lymphomas	ICD-O-3.2
+Medullary carcinoma, NOS	Ductal and lobular neoplasms	ICD-O-3.2
+Medullary thyroid carcinoma	Adenomas and adenocarcinomas	ICD-O-3.2
+Medulloblastoma, Group 3	Medulloblastoma	WHO CNS5
+Medulloblastoma, Group 4	Medulloblastoma	WHO CNS5
+Medulloblastoma, non-WNT/non-SHH	Medulloblastoma;Gliomas	WHO CNS5;ICD-O-3.2
+Medulloblastoma, NOS or NEC	Medulloblastoma;Gliomas	WHO CNS5;ICD-O-3.2
+Medulloblastoma, SHH-activated and TP53-mutant	Medulloblastoma;Gliomas	WHO CNS5;ICD-O-3.2
+Medulloblastoma, SHH-activated and TP53-wildtype	Medulloblastoma	WHO CNS5
+Medulloblastoma, WNT-activated	Medulloblastoma	WHO CNS5
+Medulloblastoma, WNT-activated, NOS	Gliomas	ICD-O-3.2
+Medulloepithelioma, NOS	Neuroepitheliomatous neoplasms	ICD-O-3.2
+Melanoma in situ	Nevi and melanomas	ICD-O-3.2
+Melanotic neuroectodermal tumor	Miscellaneous tumors	ICD-O-3.2
+Melanotic schwannoma	Nerve sheath tumors	ICD-O-3.2
+Meningeal melanocytic neoplasms (includes melanoma)	Other	WHO CNS5
+Meningeal melanocytoma	Nevi and melanomas	ICD-O-3.2
+Meningeal melanomatosis	Nevi and melanomas	ICD-O-3.2
+Meningioma	Other CNS	WHO CNS5
+Meningioma, malignant	Meningiomas	ICD-O-3.2
+Meningioma, NOS	Meningiomas	ICD-O-3.2
+Meningiomatosis, NOS	Meningiomas	ICD-O-3.2
+Meningothelial meningioma	Meningiomas	ICD-O-3.2
+Merkel cell carcinoma	Adenomas and adenocarcinomas	ICD-O-3.2
+Mesenchymal chondrosarcoma	CNS Sarcoma;Mesenchymal, non-meningothelial tumors;Chondro-osseous tumors;Osseous and chondromatous neoplasms	MCI CNS Diagnosis Category;WHO CNS5;ICD-O-3.2
+Mesenchymoma, malignant	Complex mixed and stromal neoplasms	ICD-O-3.2
+Mesenchymoma, NOS	Complex mixed and stromal neoplasms	ICD-O-3.2
+Mesoblastic nephroma	Complex mixed and stromal neoplasms	ICD-O-3.2
+Mesothelioma, biphasic, malignant	Mesothelial neoplasms	ICD-O-3.2
+Metastatic signet ring cell carcinoma	Cystic, mucinous and serous neoplasms	ICD-O-3.2
+Mixed germ cell tumor	Germ cell neoplasms	ICD-O-3.2
+Mixed glioma	Gliomas	ICD-O-3.2
+Mixed phenotype acute leukemia with t(v;11q23); MLL rearranged	Leukemias, NOS	ICD-O-3.2
+Mixed phenotype acute leukemia, B/myeloid, NOS	Leukemias, NOS	ICD-O-3.2
+Mixed phenotype acute leukemia, T/myeloid, NOS	Leukemias, NOS	ICD-O-3.2
+Mixed type rhabdomyosarcoma	Myomatous neoplasms	ICD-O-3.2
+Mucinous adenocarcinoma	Cystic, mucinous and serous neoplasms	ICD-O-3.2
+Mucinous adenoma	Cystic, mucinous and serous neoplasms	ICD-O-3.2
+Mucinous cystadenocarcinoma, NOS	Cystic, mucinous and serous neoplasms	ICD-O-3.2
+Mucinous cystic tumor of borderline malignancy	Cystic, mucinous and serous neoplasms	ICD-O-3.2
+Mucoepidermoid carcinoma	Mucoepidermoid neoplasms	ICD-O-3.2
+Multinodular and vacuolating neuronal tumor	Glioneuronal and neuronal tumors	WHO CNS5
+Mycosis fungoides	Hodgkin and non-Hodgkin lymphomas	ICD-O-3.2
+Myelodysplastic syndrome with excess blasts	Myelodysplastic syndromes	ICD-O-3.2
+Myelodysplastic syndrome with multilineage dysplasia	Myelodysplastic syndromes	ICD-O-3.2
+Myelodysplastic syndrome with single lineage dysplasia	Myelodysplastic syndromes	ICD-O-3.2
+Myelodysplastic syndrome, NOS	Myelodysplastic syndromes	ICD-O-3.2
+Myeloid leukemia associated with Down syndrome	Myeloid leukemias	ICD-O-3.2
+Myeloid leukemia, NOS	Myeloid leukemias	ICD-O-3.2
+Myeloid sarcoma	Myeloid leukemias	ICD-O-3.2
+Myeloproliferative neoplasm, unclassifiable	Other hematological neoplasms	ICD-O-3.2
+Myoepithelial carcinoma	Complex mixed and stromal neoplasms	ICD-O-3.2
+Myoepithelioma, NOS	Complex mixed and stromal neoplasms	ICD-O-3.2
+Myofibroblastic sarcoma	Fibromatous neoplasms	ICD-O-3.2
+Myofibroblastic tumor, NOS	Fibromatous neoplasms	ICD-O-3.2
+Myofibroma	Fibromatous neoplasms	ICD-O-3.2
+Myofibromatosis	Fibromatous neoplasms	ICD-O-3.2
+Myxofibrosarcoma	Fibromatous neoplasms	ICD-O-3.2
+Myxoid chondrosarcoma	Osseous and chondromatous neoplasms	ICD-O-3.2
+Myxoid glioneuronal tumor	Glioneuronal and neuronal tumors	WHO CNS5
+Myxoid liposarcoma	Lipomatous neoplasms	ICD-O-3.2
+Myxopapillary ependymoma	Ependymoma;Gliomas	WHO CNS5;ICD-O-3.2
+Myxosarcoma	Myxomatous neoplasms	ICD-O-3.2
+Neoplasm, benign	Neoplasms, NOS	ICD-O-3.2
+Neoplasm, malignant	Neoplasms, NOS	ICD-O-3.2
+Neoplasm, malignant, uncertain whether primary or metastatic	Neoplasms, NOS	ICD-O-3.2
+Neoplasm, metastatic	Neoplasms, NOS	ICD-O-3.2
+Neoplasm, uncertain whether benign or malignant	Neoplasms, NOS	ICD-O-3.2
+Neoplasm, uncertain whether benign or malignant#Neoplasm, NOS	Neoplasms, NOS	ICD-O-3.2
+Nephroblastoma, NOS	Complex mixed and stromal neoplasms	ICD-O-3.2
+Neurilemoma, NOS	Nerve sheath tumors	ICD-O-3.2
+Neuroblastoma, NOS	Neuroepitheliomatous neoplasms	ICD-O-3.2
+Neuroendocrine carcinoma, NOS	Adenomas and adenocarcinomas	ICD-O-3.2
+Neuroendocrine tumor, NOS	Adenomas and adenocarcinomas	ICD-O-3.2
+Neuroepithelioma, NOS	Neuroepitheliomatous neoplasms	ICD-O-3.2
+Neurofibroma	Other CNS	WHO CNS5
+Neurofibroma, NOS	Nerve sheath tumors	ICD-O-3.2
+Neurofibromatosis, NOS	Nerve sheath tumors	ICD-O-3.2
+Neuroma, NOS	Nerve sheath tumors	ICD-O-3.2
+NK/T-cell lymphoma, nasal and nasal type	Mature T- and NK-cell lymphomas	ICD-O-3.2
+Nodular melanoma	Nevi and melanomas	ICD-O-3.2
+Non-invasive follicular thyroid neoplasm with papillary-like nuclear features (NIFTP)	Adenomas and adenocarcinomas	ICD-O-3.2
+Not Reported	Not Reported	Other
+Nuclear protein in testis (NUT)-associated carcinoma	Epithelial neoplasms, NOS	ICD-O-3.2
+Odontogenic Carcinosarcoma	Odontogenic tumors	ICD-O-3.2
+Odontogenic tumor, malignant	Odontogenic tumors	ICD-O-3.2
+Olfactory neuroblastoma	Neuroepitheliomatous neoplasms	ICD-O-3.2
+Olfactory neurocytoma	Neuroepitheliomatous neoplasms	ICD-O-3.2
+Oligoastrocytoma, NOS	Gliomas	ICD-O-3.2
+Oligodendroglioma, anaplastic	Gliomas	ICD-O-3.2
+Oligodendroglioma, anaplastic, NOS	Gliomas	ICD-O-3.2
+Oligodendroglioma, IDH-mutant, and 1p/19q-codeleted	High-Grade Glioma;Low-Grade Glioma	WHO CNS5
+Oligodendroglioma, NOS	Gliomas	ICD-O-3.2
+Ossifying fibromyxoid tumor	Myxomatous neoplasms	ICD-O-3.2
+Ossifying fibromyxoid tumor, NOS	Myxomatous neoplasms	ICD-O-3.2
+Osteoblastoma, NOS	Osseous and chondromatous neoplasms	ICD-O-3.2
+Osteosarcoma, NOS	Osseous and chondromatous neoplasms	ICD-O-3.2
+Other low-grade B-cell lymphomas of the CNS	Other CNS	WHO CNS5
+Pancreatic neuroendocrine tumor, nonfunctioning	Adenomas and adenocarcinomas	ICD-O-3.2
+Pancreatoblastoma	Complex mixed and stromal neoplasms	ICD-O-3.2
+Papillary adenocarcinoma, NOS	Adenomas and adenocarcinomas	ICD-O-3.2
+Papillary carcinoma, columnar cell	Adenomas and adenocarcinomas	ICD-O-3.2
+Papillary carcinoma, encapsulated of thyroid	Adenomas and adenocarcinomas	ICD-O-3.2
+Papillary carcinoma, encapsulated, of thyroid	Adenomas and adenocarcinomas	ICD-O-3.2
+Papillary carcinoma, follicular variant	Adenomas and adenocarcinomas	ICD-O-3.2
+Papillary carcinoma in situ	Squamous cell neoplasms	ICD-O-3.2
+Papillary carcinoma, NOS	Squamous cell neoplasms	ICD-O-3.2
+Papillary craniopharyngioma	Craniopharyngioma	WHO CNS5
+Papillary ependymoma	Gliomas	ICD-O-3.2
+Papillary glioneuronal tumor	Glioneuronal and neuronal tumors;Neuroepitheliomatous neoplasms	WHO CNS5;ICD-O-3.2
+Papillary intralymphatic angioendothelioma	Blood vessel tumors	ICD-O-3.2
+Papillary microcarcinoma	Adenomas and adenocarcinomas	ICD-O-3.2
+Papillary tumor of pineal region	Gliomas	ICD-O-3.2
+Papillary tumor of the pineal region	Other CNS	WHO CNS5
+Papillary urothelial carcinoma, non-invasive	Transitional cell papillomas and carcinomas	ICD-O-3.2
+Paraganglioma	Other CNS	WHO CNS5
+Paraganglioma, malignant	Paragangliomas and glomus tumors	ICD-O-3.2
+Paraganglioma, NOS	Paragangliomas and glomus tumors	ICD-O-3.2
+Parosteal osteosarcoma	Osseous and chondromatous neoplasms	ICD-O-3.2
+Perineurioma	Other CNS	WHO CNS5
+Periosteal osteosarcoma	Osseous and chondromatous neoplasms	ICD-O-3.2
+Peripheral neuroectodermal tumor	Miscellaneous tumors	ICD-O-3.2
+Perivascular epithelioid tumor, malignant	Paragangliomas and glomus tumors	ICD-O-3.2
+Pheochromocytoma, malignant	Paragangliomas and glomus tumors	ICD-O-3.2
+Pheochromocytoma, NOS	Paragangliomas and glomus tumors	ICD-O-3.2
+Phyllodes tumor, benign	Fibroepithelial neoplasms	ICD-O-3.2
+Phyllodes tumor, malignant	Fibroepithelial neoplasms	ICD-O-3.2
+Pigmented dermatofibrosarcoma protuberans	Fibromatous neoplasms	ICD-O-3.2
+Pigmented nevus, NOS	Nevi and melanomas	ICD-O-3.2
+Pilocytic astrocytoma	Low-Grade Glioma;Gliomas	WHO CNS5;ICD-O-3.2
+Pilomyxoid astrocytoma	Gliomas	ICD-O-3.2
+Pineal parenchymal tumor of intermediate differentiation	Other CNS	WHO CNS5
+Pinealoma	Miscellaneous tumors	ICD-O-3.2
+Pineoblastoma	Other CNS Embryonal tumors;Miscellaneous tumors	WHO CNS5;ICD-O-3.2
+Pineocytoma	Other CNS;Miscellaneous tumors	WHO CNS5;ICD-O-3.2
+Pituicytoma, granular cell tumor of the sellar region, and spindle cell oncocytoma	Other CNS	WHO CNS5
+Pituitary adenoma, NOS	Adenomas and adenocarcinomas	ICD-O-3.2
+Pituitary adenoma/PitNET	Tumors of the sellar region;Other	MCI CNS Diagnosis Category;WHO CNS5
+Pituitary blastoma	Tumors of the sellar region;Other	MCI CNS Diagnosis Category;WHO CNS5
+Pituitary carcinoma, NOS	Adenomas and adenocarcinomas	ICD-O-3.2
+Plasmacytoma, extramedullary	Plasma cell neoplasms	ICD-O-3.2
+Pleomorphic liposarcoma	Lipomatous neoplasms	ICD-O-3.2
+Pleomorphic rhabdomyosarcoma, adult type	Myomatous neoplasms	ICD-O-3.2
+Pleomorphic xanthoastrocytoma	High-Grade Glioma;Low-Grade Glioma	WHO CNS5
+Pleomorphic xanthoastrocytoma, NOS	Gliomas	ICD-O-3.2
+Pleuropulmonary blastoma	Complex mixed and stromal neoplasms	ICD-O-3.2
+Plexiform fibrohistiocytic tumor	Fibromatous neoplasms	ICD-O-3.2
+Plexiform neurofibroma	Nerve sheath tumors	ICD-O-3.2
+Polymorphous low-grade neuroepithelial tumor of the young	Low-Grade Glioma;Gliomas, glioneuronal tumors, and neuronal tumors;Pediatric-type diffuse low-grade gliomas	MCI CNS Diagnosis Category;WHO CNS5
+Posterior fossa ependymoma	Gliomas, glioneuronal tumors, and neuronal tumors;Ependymal tumors	WHO CNS5
+Posterior fossa ependymoma, group PFA	Ependymoma;Gliomas, glioneuronal tumors, and neuronal tumors;Ependymal tumors	MCI CNS Diagnosis Category;WHO CNS5
+Posterior fossa ependymoma, group PFB	Ependymoma;Gliomas, glioneuronal tumors, and neuronal tumors;Ependymal tumors	MCI CNS Diagnosis Category;WHO CNS5
+Posterior fossa ependymoma, NOS or NEC	Ependymoma	MCI CNS Diagnosis Category
+Precancerous melanosis, NOS	Nevi and melanomas	ICD-O-3.2
+Precursor B-cell lymphoblastic leukemia	Lymphoid leukemias	ICD-O-3.2
+Precursor cell lymphoblastic leukemia, NOS	Lymphoid leukemias	ICD-O-3.2
+Precursor cell lymphoblastic lymphoma, NOS	Hodgkin and non-Hodgkin lymphomas	ICD-O-3.2
+Precursor T-cell lymphoblastic leukemia	Lymphoid leukemias	ICD-O-3.2
+Primary cutaneous CD30 positive T-cell lymphoproliferative disorder	Hodgkin and non-Hodgkin lymphomas	ICD-O-3.2
+Primary cutaneous follicle center lymphoma	Hodgkin and non-Hodgkin lymphomas	ICD-O-3.2
+Primary diffuse large B-cell lymphoma of the CNS	Other CNS	WHO CNS5
+Primary intracranial sarcoma, DICER1-mutant	CNS Sarcoma	WHO CNS5
+Primitive neuroectodermal tumor, NOS	Gliomas	ICD-O-3.2
+Prolactinoma	Adenomas and adenocarcinomas	ICD-O-3.2
+Proliferative dermal lesion in congenital nevus	Nevi and melanomas	ICD-O-3.2
+Pseudosarcomatous carcinoma	Epithelial neoplasms, NOS	ICD-O-3.2
+Renal cell carcinoma, NOS	Adenomas and adenocarcinomas	ICD-O-3.2
+Retinoblastoma, diffuse	Neuroepitheliomatous neoplasms	ICD-O-3.2
+Retinoblastoma, NOS	Neuroepitheliomatous neoplasms	ICD-O-3.2
+Rhabdoid tumor, NOS	Complex mixed and stromal neoplasms	ICD-O-3.2
+Rhabdomyoma, NOS	Myomatous neoplasms	ICD-O-3.2
+Rhabdomyosarcoma	CNS Sarcoma	WHO CNS5
+Rhabdomyosarcoma, NOS	Myomatous neoplasms	ICD-O-3.2
+Rosai-Dorfman disease	Other CNS	WHO CNS5
+Rosette-forming glioneuronal tumor	Glioneuronal and neuronal tumors	WHO CNS5
+Sarcoma with BCOR genetic alterations	Miscellaneous tumors	ICD-O-3.2
+Sarcoma, NOS	Soft tissue tumors and sarcomas, NOS	ICD-O-3.2
+Schwannoma	Other CNS	WHO CNS5
+Schwannoma, NOS	Nerve sheath tumors	ICD-O-3.2
+Sclerosing stromal tumor	Specialized gonadal neoplasms	ICD-O-3.2
+Sclerotic fibroma	Fibromatous neoplasms	ICD-O-3.2
+Secretory carcinoma	Ductal and lobular neoplasms	ICD-O-3.2
+Seminoma, NOS	Germ cell neoplasms	ICD-O-3.2
+Serous borderline tumor, NOS	Cystic, mucinous and serous neoplasms	ICD-O-3.2
+Serous carcinoma, NOS	Cystic, mucinous and serous neoplasms	ICD-O-3.2
+Sertoli cell tumor, NOS	Specialized gonadal neoplasms	ICD-O-3.2
+Sertoli-Leydig cell tumor of intermediate differentiation, NOS	Specialized gonadal neoplasms	ICD-O-3.2
+Sertoli-Leydig cell tumor, intermediate differentiation, with heterologous elements	Specialized gonadal neoplasms	ICD-O-3.2
+Sertoli-Leydig cell tumor, poorly differentiated	Specialized gonadal neoplasms	ICD-O-3.2
+Sertoli-Leydig cell tumor, poorly differentiated, with heterologous elements	Specialized gonadal neoplasms	ICD-O-3.2
+Sex cord-gonadal stromal tumor, incompletely differentiated	Specialized gonadal neoplasms	ICD-O-3.2
+Sex cord-gonadal stromal tumor, mixed forms	Specialized gonadal neoplasms	ICD-O-3.2
+Sex cord-gonadal stromal tumor, NOS	Specialized gonadal neoplasms	ICD-O-3.2
+Signet ring cell carcinoma	Cystic, mucinous and serous neoplasms	ICD-O-3.2
+Skin appendage adenoma	Adnexal and skin appendage neoplasms	ICD-O-3.2
+Small cell carcinoma, intermediate cell	Epithelial neoplasms, NOS	ICD-O-3.2
+Small cell carcinoma, NOS	Epithelial neoplasms, NOS	ICD-O-3.2
+Small cell osteosarcoma	Osseous and chondromatous neoplasms	ICD-O-3.2
+Small cell sarcoma	Soft tissue tumors and sarcomas, NOS	ICD-O-3.2
+Smooth muscle tumor of uncertain malignant potential	Myomatous neoplasms	ICD-O-3.2
+Soft tissue tumor, benign	Soft tissue tumors and sarcomas, NOS	ICD-O-3.2
+Solid pseudopapillary carcinoma	Cystic, mucinous and serous neoplasms	ICD-O-3.2
+Solid pseudopapillary neoplasm of pancreas	Cystic, mucinous and serous neoplasms	ICD-O-3.2
+Solid pseudopapillary tumor of ovary	Cystic, mucinous and serous neoplasms	ICD-O-3.2
+Solitary fibrous tumor	Other CNS	WHO CNS5
+Solitary fibrous tumor, malignant	Fibromatous neoplasms	ICD-O-3.2
+Solitary fibrous tumor, NOS	Fibromatous neoplasms	ICD-O-3.2
+Solitary fibrous tumor/Hemangiopericytoma, grade 1	Fibromatous neoplasms	ICD-O-3.2
+Spinal ependymoma, MYCN-amplified	Ependymoma	WHO CNS5
+Spinal ependymoma, NOS or NEC	Ependymoma	WHO CNS5
+Spindle cell carcinoma, NOS	Epithelial neoplasms, NOS	ICD-O-3.2
+Spindle cell rhabdomyosarcoma	Myomatous neoplasms	ICD-O-3.2
+Spindle cell sarcoma	Soft tissue tumors and sarcomas, NOS	ICD-O-3.2
+Squamous cell carcinoma in situ, NOS	Squamous cell neoplasms	ICD-O-3.2
+Squamous cell carcinoma, large cell, nonkeratinizing, NOS	Squamous cell neoplasms	ICD-O-3.2
+Squamous cell carcinoma, metastatic, NOS	Squamous cell neoplasms	ICD-O-3.2
+Squamous cell carcinoma, NOS	Squamous cell neoplasms	ICD-O-3.2
+Squamous cell carcinoma, small cell, nonkeratinizing	Squamous cell neoplasms	ICD-O-3.2
+Stromal tumor, NOS	Complex mixed and stromal neoplasms	ICD-O-3.2
+Subcutaneous panniculitis-like T-cell lymphoma	Hodgkin and non-Hodgkin lymphomas	ICD-O-3.2
+Subependymal giant cell astrocytoma	Low-Grade Glioma;Gliomas	WHO CNS5;ICD-O-3.2
+Subependymoma	Ependymoma;Gliomas	WHO CNS5;ICD-O-3.2
+Superficial spreading melanoma	Nevi and melanomas	ICD-O-3.2
+Supratentorial ependymoma, NOS or NEC	Ependymoma	WHO CNS5
+Supratentorial ependymoma, YAP1 fusion-positive	Ependymoma	WHO CNS5
+Supratentorial ependymoma, ZFTA fusion-positive	Ependymoma	WHO CNS5
+Sympathetic paraganglioma	Paragangliomas and glomus tumors	ICD-O-3.2
+Synovial sarcoma, biphasic	Synovial-like neoplasms	ICD-O-3.2
+Synovial sarcoma, NOS	Synovial-like neoplasms	ICD-O-3.2
+Synovial sarcoma, spindle cell	Synovial-like neoplasms	ICD-O-3.2
+T lymphoblastic leukemia/lymphoma	Lymphoid leukemias	ICD-O-3.2
+T-cell and NK/T-cell lymphomas	Other CNS	WHO CNS5
+T-cell/histiocyte rich large B-cell lymphoma	Hodgkin and non-Hodgkin lymphomas	ICD-O-3.2
+Telangiectatic osteosarcoma	Osseous and chondromatous neoplasms	ICD-O-3.2
+Tenosynovial giant cell tumor, NOS	Giant cell tumors	ICD-O-3.2
+Teratocarcinoma	Germ cell neoplasms	ICD-O-3.2
+Teratoma with malignant transformation	Germ cell neoplasms	ICD-O-3.2
+Teratoma, benign	Germ cell neoplasms	ICD-O-3.2
+Teratoma, malignant, NOS	Germ cell neoplasms	ICD-O-3.2
+Teratoma, NOS	Germ cell neoplasms	ICD-O-3.2
+Thecoma, luteinized	Specialized gonadal neoplasms	ICD-O-3.2
+Therapy-related myelodysplastic syndrome, NOS	Myelodysplastic syndromes	ICD-O-3.2
+Therapy-related myeloid neoplasm	Myeloid leukemias	ICD-O-3.2
+Thymic carcinoma, NOS	Thymic epithelial neoplasms	ICD-O-3.2
+Thymoma, NOS	Thymic epithelial neoplasms	ICD-O-3.2
+Transient abnormal myelopoiesis	Myeloid leukemias	ICD-O-3.2
+Transitional cell carcinoma, NOS	Transitional cell papillomas and carcinomas	ICD-O-3.2
+Transitional meningioma	Meningiomas	ICD-O-3.2
+Tumor cells, benign	Neoplasms, NOS	ICD-O-3.2
+Tumor cells, malignant	Neoplasms, NOS	ICD-O-3.2
+Tumor cells, uncertain whether benign or malignant	Neoplasms, NOS	ICD-O-3.2
+Undifferentiated sarcoma	Soft tissue tumors and sarcomas, NOS	ICD-O-3.2
+Unknown	Unknown	Other
+Vipoma	Adenomas and adenocarcinomas	ICD-O-3.2
+Yolk sac tumor, NOS	Germ cell neoplasms	ICD-O-3.2
+