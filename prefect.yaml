--- conflicted
+++ resolved
@@ -937,29 +937,47 @@
       work_queue_name: null
       job_variables: {}
 
-<<<<<<< HEAD
   - name: ccdi-cpi-api-fetch
     version: null
     tags: ["Production", "V2", "CPI"]
     description: "Fetch associated ids of all CCDI participants using CPI API"
     entrypoint: workflows/cpi_api_return.py:get_associated_domains_ids
-=======
-  - name: ccdi-gdc-transformation-16gb
-    version: null
-    tags: ["Production","V2"]
-    description: null
-    entrypoint: workflows/ccdi_to_gdc.py:ccdi_to_gdc_run
->>>>>>> 7f436c33
-    schedule: null
-
-    # flow-specific parameters
-    parameters:
-      bucket: "ccdi-validation"
-<<<<<<< HEAD
+    schedule: null
+    
+    # flow-specific parameters
+    parameters:
+      bucket: "ccdi-validation"
       uri_parameter: "uri"
       username_parameter: "username"
       password_parameter: "password"
-=======
+
+    # pull action to overwrite from file pull action
+    pull:
+      - prefect.projects.steps.git_clone_project:
+          id: clone-step
+          repository: https://github.com/CBIIT/ChildhoodCancerDataInitiative-Prefect_Pipeline.git
+          branch: main
+      - prefect.projects.steps.pip_install_requirements:
+          requirements_file: requirements.txt
+          directory: "{{ clone-step.directory }}"
+          stream_output: False
+
+    # infra-specific fields
+    work_pool:
+      name: ccdi-curation-8gb
+      work_queue_name: null
+      job_variables: {}
+
+
+  - name: ccdi-gdc-transformation-16gb
+    version: null
+    tags: ["Production","V2"]
+    description: null
+    entrypoint: workflows/ccdi_to_gdc.py:ccdi_to_gdc_run
+    
+    # flow-specific parameters
+    parameters:
+      bucket: "ccdi-validation"
       runner: "runner_id"
       file_path: "inputs/CCDI_Submission_Template_v1.9.1_20Exampler.xlsx"
       ccdi_gdc_translation_file: ""
@@ -1071,7 +1089,6 @@
       runner: "your_uniq_id"
       database_1: "Curation"
       database_2: "Dev"
->>>>>>> 7f436c33
 
     # pull action to overwrite from file pull action
     pull:
@@ -1088,8 +1105,6 @@
     work_pool:
       name: ccdi-curation-8gb
       work_queue_name: null
-<<<<<<< HEAD
-=======
       job_variables: {}
 
 
@@ -2181,5 +2196,4 @@
     work_pool:
       name: ccdi-curation-2gb-prefect-3.2.14-python3.9
       work_queue_name: null
->>>>>>> 7f436c33
-      job_variables: {}+      job_variables: {}
