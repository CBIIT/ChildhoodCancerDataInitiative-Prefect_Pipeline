# Welcome to your prefect.yaml file! You can use this file for storing and managing
# configuration for deploying your flows. We recommend committing this file to source
# control along with your flow code.

# Generic metadata about this project
name: s3-Prefect-Workflow
prefect-version: 3.2.14

# build section allows you to manage and build docker images
build: null

# push section allows you to manage if and how this project is uploaded to remote locations
push: null

# pull section allows you to provide instructions for cloning this project in remote locations

pull:
  - prefect.projects.steps.git_clone_project:
      id: clone-step
      repository: https://github.com/CBIIT/ChildhoodCancerDataInitiative-Prefect_Pipeline.git
      branch: main
  - prefect.projects.steps.pip_install_requirements:
      requirements_file: requirements.txt
      directory: "{{ clone-step.directory }}"
      stream_output: False

# the deployments section allows you to provide configuration for deploying flows
deployments:
  # base metadata

  - name: bucket-reader-2gb-v3
    version: null
    tags: ["Production","V3"]
    description: null
    entrypoint: workflows/bucket_reader.py:reader
    schedule: null

    # flow-specific parameters
    parameters:
      runner: "your_uniq_id"

    # pull action to overwrite from file pull action
    pull:
      - prefect.deployments.steps.git_clone:
          id: clone-step
          repository: https://github.com/CBIIT/ChildhoodCancerDataInitiative-Prefect_Pipeline.git
          branch: main
      - prefect.deployments.steps.pip_install_requirements:
          requirements_file: requirements_V3.txt
          directory: "{{ clone-step.directory }}"
          stream_output: False

    # infra-specific fields
    work_pool:
      name: ccdi-curation-2gb-prefect-3.2.14-python3.9
      work_queue_name: null
      job_variables: {}

  # base metadata
  - name: ccdi-data-curation-2gb-v3
    version: null
    tags: ["Production","V3"]
    description: null
    entrypoint: workflows/s3-Prefect-Pipeline.py:runner
    schedule: null

    # flow-specific parameters
    parameters:
      bucket: "ccdi-validation"
      file_path: "inputs/CCDI_Submission_Template_v1.9.1_20Exampler.xlsx"
      #runner: "your_uniq_id"
      #optional parmaeters below, uncomment if needed
      #output_folder: "output_folder_name"
      #template_path: "inputs/CCDI_Submission_Template_v1.7.1.xlsx"
      #sra_template_path: "inputs/phsXXXXXX.xlsx"

    # pull action to overwrite from file pull action
    pull:
      - prefect.deployments.steps.git_clone:
          id: clone-step
          repository: https://github.com/CBIIT/ChildhoodCancerDataInitiative-Prefect_Pipeline.git
          branch: main
      - prefect.deployments.steps.pip_install_requirements:
          requirements_file: requirements_V3.txt
          directory: "{{ clone-step.directory }}"
          stream_output: False

    # infra-specific fields
    work_pool:
      name: ccdi-curation-2gb-prefect-3.2.14-python3.9
      work_queue_name: null
      job_variables: {}

  - name: ccdi-data-curation-8gb-v3
    version: null
    tags: ["Production","V3"]
    description: null
    entrypoint: workflows/s3-Prefect-Pipeline.py:runner
    schedule: null

    # flow-specific parameters
    parameters:
      bucket: "ccdi-validation"
      file_path: "inputs/CCDI_Submission_Template_v1.9.1_20Exampler.xlsx"
      #runner: "your_uniq_id"
      #optional parmaeters below, uncomment if needed
      #output_folder: "output_folder_name"
      #template_path: "inputs/CCDI_Submission_Template_v1.7.1.xlsx"
      #sra_template_path: "inputs/phsXXXXXX.xlsx"

    # pull action to overwrite from file pull action
    pull:
      - prefect.deployments.steps.git_clone:
          id: clone-step
          repository: https://github.com/CBIIT/ChildhoodCancerDataInitiative-Prefect_Pipeline.git
          branch: main
      - prefect.deployments.steps.pip_install_requirements:
          requirements_file: requirements_V3.txt
          directory: "{{ clone-step.directory }}"
          stream_output: False

    # infra-specific fields
    work_pool:
      name: ccdi-curation-8gb-prefect-3.2.14-python3.9
      work_queue_name: null
      job_variables: {}
  
  - name: ccdi-data-curation-16gb-v3
    version: null
    tags: ["Production","V3"]
    description: null
    entrypoint: workflows/s3-Prefect-Pipeline.py:runner
    schedule: null

    # flow-specific parameters
    parameters:
      bucket: "ccdi-validation"
      file_path: "inputs/CCDI_Submission_Template_v1.9.1_20Exampler.xlsx"
      #runner: "your_uniq_id"
      #optional parmaeters below, uncomment if needed
      #output_folder: "output_folder_name"
      #template_path: "inputs/CCDI_Submission_Template_v1.7.1.xlsx"
      #sra_template_path: "inputs/phsXXXXXX.xlsx"

    # pull action to overwrite from file pull action
    pull:
      - prefect.deployments.steps.git_clone:
          id: clone-step
          repository: https://github.com/CBIIT/ChildhoodCancerDataInitiative-Prefect_Pipeline.git
          branch: main
      - prefect.deployments.steps.pip_install_requirements:
          requirements_file: requirements_V3.txt
          directory: "{{ clone-step.directory }}"
          stream_output: False

    # infra-specific fields
    work_pool:
      name: ccdi-curation-16gb-prefect-3.2.14-python3.9
      work_queue_name: null
      job_variables: {}
  
  - name: ccdi-data-curation-32gb-v3
    version: null
    tags: ["Production","V3"]
    description: null
    entrypoint: workflows/s3-Prefect-Pipeline.py:runner
    schedule: null

    # flow-specific parameters
    parameters:
      bucket: "ccdi-validation"
      file_path: "inputs/CCDI_Submission_Template_v1.9.1_20Exampler.xlsx"
      #runner: "your_uniq_id"
      #optional parmaeters below, uncomment if needed
      #output_folder: "output_folder_name"
      #template_path: "inputs/CCDI_Submission_Template_v1.7.1.xlsx"
      #sra_template_path: "inputs/phsXXXXXX.xlsx"

    # pull action to overwrite from file pull action
    pull:
      - prefect.deployments.steps.git_clone:
          id: clone-step
          repository: https://github.com/CBIIT/ChildhoodCancerDataInitiative-Prefect_Pipeline.git
          branch: main
      - prefect.deployments.steps.pip_install_requirements:
          requirements_file: requirements_V3.txt
          directory: "{{ clone-step.directory }}"
          stream_output: False

    # infra-specific fields
    work_pool:
      name: ccdi-curation-32gb-prefect-3.2.14-python3.9
      work_queue_name: null
      job_variables: {}

  - name: ccdi-data-curation-60gb-v3
    version: null
    tags: ["Production","V3"]
    description: null
    entrypoint: workflows/s3-Prefect-Pipeline.py:runner
    schedule: null

    # flow-specific parameters
    parameters:
      bucket: "ccdi-validation"
      file_path: "inputs/CCDI_Submission_Template_v1.9.1_20Exampler.xlsx"
      #runner: "your_uniq_id"
      #optional parmaeters below, uncomment if needed
      #output_folder: "output_folder_name"
      #template_path: "inputs/CCDI_Submission_Template_v1.7.1.xlsx"
      #sra_template_path: "inputs/phsXXXXXX.xlsx"

    # pull action to overwrite from file pull action
    pull:
      - prefect.deployments.steps.git_clone:
          id: clone-step
          repository: https://github.com/CBIIT/ChildhoodCancerDataInitiative-Prefect_Pipeline.git
          branch: main
      - prefect.deployments.steps.pip_install_requirements:
          requirements_file: requirements_V3.txt
          directory: "{{ clone-step.directory }}"
          stream_output: False

    # infra-specific fields
    work_pool:
      name: ccdi-curation-60gb-prefect-3.2.14-python3.9
      work_queue_name: null
      job_variables: {}

  - name: template-exampler-v3
    version: null
    tags: ["Production","V3"]
    description: null
    entrypoint: workflows/Template_Exampler.py:run_template_exampler
    schedule: null

    # flow-specific parameters
    parameters:
      bucket: "ccdi-validation"
      number_of_entries: 20

    # pull action to overwrite from file pull action
    pull:
      - prefect.deployments.steps.git_clone:
          id: clone-step
          repository: https://github.com/CBIIT/ChildhoodCancerDataInitiative-Prefect_Pipeline.git
          branch: main
      - prefect.deployments.steps.pip_install_requirements:
          requirements_file: requirements_V3.txt
          directory: "{{ clone-step.directory }}"
          stream_output: False

    # infra-specific fields
    work_pool:
      name: ccdi-curation-2gb-prefect-3.2.14-python3.9
      work_queue_name: null
      job_variables: {}

  - name: ccdi-file-copier-v3
    version: null
    tags: ["Production","V3"]
    description: null
    entrypoint: workflows/File_Mover.py:file_mover
    schedule: null

    # flow-specific parameters
    parameters:
      bucket: "ccdi-validation"

    # pull action to overwrite from file pull action
    pull:
      - prefect.deployments.steps.git_clone:
          id: clone-step
          repository: https://github.com/CBIIT/ChildhoodCancerDataInitiative-Prefect_Pipeline.git
          branch: main
      - prefect.deployments.steps.pip_install_requirements:
          requirements_file: requirements_V3.txt
          directory: "{{ clone-step.directory }}"
          stream_output: False

    # infra-specific fields
    work_pool:
      name: ccdi-curation-60gb-prefect-3.2.14-python3.9
      work_queue_name: null
      job_variables: {}

  - name: get-parameter-2gb-v3
    version: null
    tags: ["Test", "V3"]
    description: null
    entrypoint: workflows/get_aws_parameter.py:get_aws_parameter
    schedule: null

    # flow-specific parameters
    parameters:
      parameter_name: "prefect-test"

    # pull action to overwrite from file pull action
    pull:
      - prefect.deployments.steps.git_clone:
          id: clone-step
          repository: https://github.com/CBIIT/ChildhoodCancerDataInitiative-Prefect_Pipeline.git
          branch: main
      - prefect.deployments.steps.pip_install_requirements:
          requirements_file: requirements_V3.txt
          directory: "{{ clone-step.directory }}"
          stream_output: False

    # infra-specific fields
    work_pool:
      name: ccdi-curation-2gb-prefect-3.2.14-python3.9
      work_queue_name: null
      job_variables: {}

  - name: pull-neo4j-data-16gb-c3dc-v3
    version: null
    tags: ["Production","V3"]
    description: null
    entrypoint: workflows/pull_neo4j_data.py:pull_neo4j_data
    schedule: null

    # flow-specific parameters
    parameters:
      bucket: "c3dc-curation"
      uri_parameter: "uri"
      username_parameter: "username"
      password_parameter: "password"
    

    # pull action to overwrite from file pull action
    pull:
      - prefect.deployments.steps.git_clone:
          id: clone-step
          repository: https://github.com/CBIIT/ChildhoodCancerDataInitiative-Prefect_Pipeline.git
          branch: main
      - prefect.deployments.steps.pip_install_requirements:
          requirements_file: requirements_V3.txt
          directory: "{{ clone-step.directory }}"
          stream_output: False

    # infra-specific fields
    work_pool:
      name: ccdi-c3dc-16gb-prefect-3.2.14-python3.9
      work_queue_name: null
      job_variables: {}

  - name: validate-neo4j-data-32gb-v3
    version: null
    tags: ["Production","V3"]
    description: null
    entrypoint: workflows/validate_neo4j_data.py:validate_neo4j_data
    schedule: null

    # flow-specific parameters
    parameters:
      bucket: "ccdi-validation"

    # pull action to overwrite from file pull action
    pull:
      - prefect.deployments.steps.git_clone:
          id: clone-step
          repository: https://github.com/CBIIT/ChildhoodCancerDataInitiative-Prefect_Pipeline.git
          branch: main
      - prefect.deployments.steps.pip_install_requirements:
          requirements_file: requirements_V3.txt
          directory: "{{ clone-step.directory }}"
          stream_output: False

    # infra-specific fields
    work_pool:
      name: ccdi-curation-32gb-prefect-3.2.14-python3.9
      work_queue_name: null
      job_variables: {}

  - name: ccdi-guid-checker-32gb-v3
    version: null
    tags: ["Production","V3"]
    description: null
    entrypoint: workflows/guid_checker.py:guid_checker_runner
    schedule: null

    # flow-specific parameters
    parameters:
      bucket: "ccdi-validation"
      file_path: "inputs/CCDI_Submission_Template_v1.7.2_10ExampleR20231228.xlsx"
      runner: "your_uniq_id"

    # pull action to overwrite from file pull action
    pull:
      - prefect.deployments.steps.git_clone:
          id: clone-step
          repository: https://github.com/CBIIT/ChildhoodCancerDataInitiative-Prefect_Pipeline.git
          branch: main
      - prefect.deployments.steps.pip_install_requirements:
          requirements_file: requirements_V3.txt
          directory: "{{ clone-step.directory }}"
          stream_output: False

    # infra-specific fields
    work_pool:
      name: ccdi-curation-32gb-prefect-3.2.14-python3.9
      work_queue_name: null
      job_variables: {}

  # base metadata
  - name: model-mapping-maker-8gb-v3
    version: null
    tags: ["Production","V3"]
    description: null
    entrypoint: workflows/model_mapping_maker.py:runner
    schedule: null

    # flow-specific parameters
    parameters:
      bucket: "ccdi-validation"
      runner: "your_uniq_id"
      old_model_repository: "ccdi-model"
      new_model_repository: "ccdi-model"
      old_model_file_location: "model-desc/ccdi-model.yml"
      new_model_file_location: "model-desc/ccdi-model.yml"
      old_model_version: ""
      new_model_version: ""
      base_mode:  False 
      nodes_mapping_file: "path_to/nodes_file/in/s3_bucket"
      relationship_mapping_file: "path_to/nodes_file/in/s3_bucket"

    # pull action to overwrite from file pull action
    pull:
      - prefect.deployments.steps.git_clone:
          id: clone-step
          repository: https://github.com/CBIIT/ChildhoodCancerDataInitiative-Prefect_Pipeline.git
          branch: main
      - prefect.deployments.steps.pip_install_requirements:
          requirements_file: requirements_V3.txt
          directory: "{{ clone-step.directory }}"
          stream_output: False

    # infra-specific fields
    work_pool:
      name: ccdi-curation-8gb-prefect-3.2.14-python3.9
      work_queue_name: null
      job_variables: {} 

  - name: ccdi-template-liftover-v3
    version: null
    tags: ["Production","V3"]
    description: null
    entrypoint: workflows/ccdi_manifest_liftover.py:manifest_liftover
    schedule: null

    # flow-specific parameters
    parameters:
      bucket: "ccdi-validation"
      lift_to_tag: "1.9.1"
      liftover_mapping_filepath: "Model_Mapping_Maker/1.7.2-1.9.1/model_mapping_maker_20240718_T133843/1.7.2_1.9.1_MAPPING_20240718.tsv"

    # pull action to overwrite from file pull action
    pull:
      - prefect.deployments.steps.git_clone:
          id: clone-step
          repository: https://github.com/CBIIT/ChildhoodCancerDataInitiative-Prefect_Pipeline.git
          branch: main
      - prefect.deployments.steps.pip_install_requirements:
          requirements_file: requirements_V3.txt
          directory: "{{ clone-step.directory }}"
          stream_output: False

    # infra-specific fields
    work_pool:
      name: ccdi-curation-32gb-prefect-3.2.14-python3.9
      work_queue_name: null
      job_variables: {}

  - name: dcf-index-v3
    version: null
    tags: ["Production","V3"]
    description: null
    entrypoint: workflows/dcf_indexing.py:dcf_index_manifest
    schedule: null

    # flow-specific parameters
    parameters:
      bucket: "ccdi-validation"

    # pull action to overwrite from file pull action
    pull:
      - prefect.deployments.steps.git_clone:
          id: clone-step
          repository: https://github.com/CBIIT/ChildhoodCancerDataInitiative-Prefect_Pipeline.git
          branch: main
      - prefect.deployments.steps.pip_install_requirements:
          requirements_file: requirements_V3.txt
          directory: "{{ clone-step.directory }}"
          stream_output: False

    # infra-specific fields
    work_pool:
      name: ccdi-curation-8gb-prefect-3.2.14-python3.9
      work_queue_name: null
      job_variables: {}

  - name: fetch-size-md5sum-v3
    version: null
    tags: ["Production","V3"]
    description: null
    entrypoint: workflows/fetch_size_md5sum.py:get_size_md5sum
    schedule: null

    # flow-specific parameters
    parameters:
      bucket: "ccdi-validation"

    # pull action to overwrite from file pull action
    pull:
      - prefect.deployments.steps.git_clone:
          id: clone-step
          repository: https://github.com/CBIIT/ChildhoodCancerDataInitiative-Prefect_Pipeline.git
          branch: main
      - prefect.deployments.steps.pip_install_requirements:
          requirements_file: requirements_V3.txt
          directory: "{{ clone-step.directory }}"
          stream_output: False

    # infra-specific fields
    work_pool:
      name: ccdi-curation-8gb-prefect-3.2.14-python3.9
      work_queue_name: null
      job_variables: {}

  - name: file-remover-v3
    version: null
    tags: ["Production","V3"]
    description: null
    entrypoint: workflows/File_Remover.py:run_file_remover
    schedule: null

    # flow-specific parameters
    parameters: {}

    # pull action to overwrite from file pull action
    pull:
      - prefect.deployments.steps.git_clone:
          id: clone-step
          repository: https://github.com/CBIIT/ChildhoodCancerDataInitiative-Prefect_Pipeline.git
          branch: main
      - prefect.deployments.steps.pip_install_requirements:
          requirements_file: requirements_V3.txt
          directory: "{{ clone-step.directory }}"
          stream_output: False
      
    # infra-specific fields
    work_pool:
      name: ccdi-curation-32gb-prefect-3.2.14-python3.9
      work_queue_name: null
      job_variables: {}

  - name: get-parameter-v3
    version: null
    tags: ["Production","V3"]
    description: null
    entrypoint: workflows/get_aws_parameter.py:get_aws_parameter
    schedule: null

    # flow-specific parameters
    parameters:
      parameter_name: "prefect-test"

    # pull action to overwrite from file pull action
    pull:
      - prefect.deployments.steps.git_clone:
          id: clone-step
          repository: https://github.com/CBIIT/ChildhoodCancerDataInitiative-Prefect_Pipeline.git
          branch: main
      - prefect.deployments.steps.pip_install_requirements:
          requirements_file: requirements_V3.txt
          directory: "{{ clone-step.directory }}"
          stream_output: False

    # infra-specific fields
    work_pool:
      name: ccdi-curation-2gb-prefect-3.2.14-python3.9
      work_queue_name: null
      job_variables: {}

  - name: join-tsv-to-manifest-v3
    version: null
    tags: ["Production","V3"]
    description: null
    entrypoint: workflows/db_tsv_to_manifest.py:join_tsv_to_manifest
    schedule: null

    # flow-specific parameters
    parameters:
      bucket: "ccdi-validation"

    # pull action to overwrite from file pull action
    pull:
      - prefect.deployments.steps.git_clone:
          id: clone-step
          repository: https://github.com/CBIIT/ChildhoodCancerDataInitiative-Prefect_Pipeline.git
          branch: main
      - prefect.deployments.steps.pip_install_requirements:
          requirements_file: requirements_V3.txt
          directory: "{{ clone-step.directory }}"
          stream_output: False

    # infra-specific fields
    work_pool:
      name: ccdi-curation-16gb-prefect-3.2.14-python3.9
      work_queue_name: null
      job_variables: {}

  - name: mci-release-manifest-v3
    version: null
    tags: ["Production","V3"]
    description: null
    entrypoint: workflows/mci_release_run.py:mci_release_manifest
    schedule: null

    # flow-specific parameters
    parameters:
      bucket: "ccdi-validation"
      template_tag: "2.1.0"

    # pull action to overwrite from file pull action
    pull:
      - prefect.deployments.steps.git_clone:
          id: clone-step
          repository: https://github.com/CBIIT/ChildhoodCancerDataInitiative-Prefect_Pipeline.git
          branch: main
      - prefect.deployments.steps.pip_install_requirements:
          requirements_file: requirements_V3.txt
          directory: "{{ clone-step.directory }}"
          stream_output: False

    # infra-specific fields
    work_pool:
      name: ccdi-curation-8gb-prefect-3.2.14-python3.9
      work_queue_name: null
      job_variables: {}

  - name: model-to-submission-v3
    version: null
    tags: ["Production","V3"]
    description: null
    entrypoint: workflows/model_to_submission.py:create_submission_manifest
    schedule: null

    # flow-specific parameters
    parameters:
      bucket: "ccdi-validation"

    # pull action to overwrite from file pull action
    pull:
      - prefect.deployments.steps.git_clone:
          id: clone-step
          repository: https://github.com/CBIIT/ChildhoodCancerDataInitiative-Prefect_Pipeline.git
          branch: main
      - prefect.deployments.steps.pip_install_requirements:
          requirements_file: requirements_V3.txt
          directory: "{{ clone-step.directory }}"
          stream_output: False

    # infra-specific fields
    work_pool:
      name: ccdi-curation-2gb-prefect-3.2.14-python3.9
      work_queue_name: null
      job_variables: {}

  - name: new-model-validation-v3
    version: null
    tags: ["Production","V3"]
    description: null
    entrypoint: workflows/new_model_validation.py:validate_new_model
    schedule: null

    # flow-specific parameters
    parameters:
      bucket: "ccdi-validation"

    # pull action to overwrite from file pull action
    pull:
      - prefect.deployments.steps.git_clone:
          id: clone-step
          repository: https://github.com/CBIIT/ChildhoodCancerDataInitiative-Prefect_Pipeline.git
          branch: main
      - prefect.deployments.steps.pip_install_requirements:
          requirements_file: requirements_V3.txt
          directory: "{{ clone-step.directory }}"
          stream_output: False

    # infra-specific fields
    work_pool:
      name: ccdi-curation-2gb-prefect-3.2.14-python3.9
      work_queue_name: null
      job_variables: {}

  - name: submission-cruncher-v3
    version: null
    tags: ["Production","V3"]
    description: null
    entrypoint: workflows/Submission_Cruncher.py:submission_cruncher
    schedule: null

    # flow-specific parameters
    parameters:
      bucket: "ccdi-validation"

    # pull action to overwrite from file pull action
    pull:
      - prefect.deployments.steps.git_clone:
          id: clone-step
          repository: https://github.com/CBIIT/ChildhoodCancerDataInitiative-Prefect_Pipeline.git
          branch: main
      - prefect.deployments.steps.pip_install_requirements:
          requirements_file: requirements_V3.txt
          directory: "{{ clone-step.directory }}"
          stream_output: False

    # infra-specific fields
    work_pool:
      name: ccdi-curation-8gb-prefect-3.2.14-python3.9
      work_queue_name: null
      job_variables: {}

  - name: file-mover-v3
    version: null
    tags: ["Production","V3"]
    description: null
    entrypoint: workflows/file_mover_delete.py:file_mover_delete
    schedule: null

    # flow-specific parameters
    parameters:
      bucket: "ccdi-validation"

    # pull action to overwrite from file pull action
    pull:
      - prefect.deployments.steps.git_clone:
          id: clone-step
          repository: https://github.com/CBIIT/ChildhoodCancerDataInitiative-Prefect_Pipeline.git
          branch: main
      - prefect.deployments.steps.pip_install_requirements:
          requirements_file: requirements_V3.txt
          directory: "{{ clone-step.directory }}"
          stream_output: False

    # infra-specific fields
    work_pool:
      name: ccdi-curation-32gb-prefect-3.2.14-python3.9
      work_queue_name: null
      job_variables: {}

  - name: ccdi-to-sra-v3
    version: null
    tags: ["TEST","V3"]
    description: null
    entrypoint: workflows/ccdi_to_sra.py:run_ccdi_to_sra
    schedule: null

    # flow-specific parameters
    parameters:
      bucket: "ccdi-validation"

    # pull action to overwrite from file pull action
    pull:
      - prefect.deployments.steps.git_clone:
          id: clone-step
          repository: https://github.com/CBIIT/ChildhoodCancerDataInitiative-Prefect_Pipeline.git
          branch: main
      - prefect.deployments.steps.pip_install_requirements:
          requirements_file: requirements_V3.txt
          directory: "{{ clone-step.directory }}"
          stream_output: False

    # infra-specific fields
    work_pool:
      name: ccdi-curation-60gb-prefect-3.2.14-python3.9
      work_queue_name: null
      job_variables: {}
      
  - name: neo4j-stats-v3
    version: null
    tags: ["Production","V3"]
    description: null
    entrypoint: workflows/neo4j_stats.py:pull_neo4j_stats
    schedule: null

    # flow-specific parameters
    parameters:
      bucket: "ccdi-validation"

    # pull action to overwrite from file pull action
    pull:
      - prefect.deployments.steps.git_clone:
          id: clone-step
          repository: https://github.com/CBIIT/ChildhoodCancerDataInitiative-Prefect_Pipeline.git
          branch: main
      - prefect.deployments.steps.pip_install_requirements:
          requirements_file: requirements_V3.txt
          directory: "{{ clone-step.directory }}"
          stream_output: False

    # infra-specific fields
    work_pool:
      name: ccdi-curation-32gb-prefect-3.2.14-python3.9
      work_queue_name: null
      job_variables: {}  

  - name: join-tsv-to-manifest_OLD-v3
    version: null
    tags: ["Production","V3"]
    description: null
    entrypoint: workflows/db_tsv_to_manifest.py:join_tsv_to_manifest
    schedule: null

    # flow-specific parameters
    parameters:
      bucket: "ccdi-validation"

    # pull action to overwrite from file pull action
    pull:
      - prefect.deployments.steps.git_clone:
          id: clone-step
          repository: https://github.com/CBIIT/ChildhoodCancerDataInitiative-Prefect_Pipeline.git
          branch: main
      - prefect.deployments.steps.pip_install_requirements:
          requirements_file: requirements_V3.txt
          directory: "{{ clone-step.directory }}"
          stream_output: False

  - name: guid-meta-check-v3
    version: null
    tags: ["Production","V3"]
    description: null
    entrypoint: src/sandbox_indexd_guid_validation.py:guid_validation_between_sandbox_indexd
    schedule: null

    # flow-specific parameters
    parameters:
      bucket: "ccdi-validation"

    # pull action to overwrite from file pull action
    pull:
      - prefect.deployments.steps.git_clone:
          id: clone-step
          repository: https://github.com/CBIIT/ChildhoodCancerDataInitiative-Prefect_Pipeline.git
          branch: main
      - prefect.deployments.steps.pip_install_requirements:
          requirements_file: requirements_V3.txt
          directory: "{{ clone-step.directory }}"
          stream_output: False

  - name: DB-props-uniq-report-v3
    version: null
    tags: ["Production","V3"]
    description: null
    entrypoint: src/neo4j_data_tools.py:report_unique_values_properties
    schedule: null

    # flow-specific parameters
    parameters:
      bucket: "ccdi-validation"

    # pull action to overwrite from file pull action
    pull:
      - prefect.deployments.steps.git_clone:
          id: clone-step
          repository: https://github.com/CBIIT/ChildhoodCancerDataInitiative-Prefect_Pipeline.git
          branch: main
      - prefect.deployments.steps.pip_install_requirements:
          requirements_file: requirements_V3.txt
          directory: "{{ clone-step.directory }}"
          stream_output: False

    # infra-specific fields
    work_pool:
      name: ccdi-curation-8gb-prefect-3.2.14-python3.9
      work_queue_name: null
      job_variables: {}  

  - name: bucket-content-search-v3
    version: null
    tags: ["Production","V3"]
    description: null
    entrypoint: src/search_bucket_content.py:search_buckets_content
    schedule: null

    # flow-specific parameters
    parameters:
      bucket: "ccdi-validation"

    # pull action to overwrite from file pull action
    pull:
      - prefect.deployments.steps.git_clone:
          id: clone-step
          repository: https://github.com/CBIIT/ChildhoodCancerDataInitiative-Prefect_Pipeline.git
          branch: main
      - prefect.deployments.steps.pip_install_requirements:
          requirements_file: requirements_V3.txt
          directory: "{{ clone-step.directory }}"
          stream_output: False

    # infra-specific fields
    work_pool:
      name: ccdi-curation-8gb-prefect-3.2.14-python3.9
      work_queue_name: null
      job_variables: {}

  - name: ccdi-gdc-transformation-16gb-v3
    version: null
    tags: ["Production","V3"]
    description: null
    entrypoint: workflows/ccdi_to_gdc.py:ccdi_to_gdc_run
    schedule: null

    # flow-specific parameters
    parameters:
      bucket: "ccdi-validation"
      runner: "runner_id"
      file_path: "inputs/CCDI_Submission_Template_v1.9.1_20Exampler.xlsx"
      ccdi_gdc_translation_file: ""
      platform_preservation_file: ""

    # pull action to overwrite from file pull action
    pull:
      - prefect.deployments.steps.git_clone:
          id: clone-step
          repository: https://github.com/CBIIT/ChildhoodCancerDataInitiative-Prefect_Pipeline.git
          branch: main
      - prefect.deployments.steps.pip_install_requirements:
          requirements_file: requirements_V3.txt
          directory: "{{ clone-step.directory }}"
          stream_output: False

    # infra-specific fields
    work_pool:
      name: ccdi-curation-16gb-prefect-3.2.14-python3.9
      work_queue_name: null
      job_variables: {}

  # base metadata
  - name: ccdi-gdc-import-v3
    version: null
    tags: ["Production","V3"] 
    description: null
    entrypoint: workflows/gdc_import.py:runner
    schedule: null

    # flow-specific parameters
    parameters:
      bucket: "ccdi-validation"
      file_path: ""
      runner: ""
      node_type: "case"
      secret_name_path: "ccdi/nonprod/inventory/gdc-token"
      secret_key_name: "gdc-token"
      project_id: "CCDI-MCI"
      sstr: "phs002790.v7"
      check_for_updates: "yes"

    # pull action to overwrite from file pull action
    pull:
      - prefect.deployments.steps.git_clone:
          id: clone-step
          repository: https://github.com/CBIIT/ChildhoodCancerDataInitiative-Prefect_Pipeline.git
          branch: main
      - prefect.deployments.steps.pip_install_requirements:
          requirements_file: requirements_V3.txt
          directory: "{{ clone-step.directory }}"
          stream_output: False

    # infra-specific fields
    work_pool:
      name: ccdi-curation-16gb-prefect-3.2.14-python3.9
      work_queue_name: null
      job_variables: {}

  # base metadata
  - name: ccdi-gdc-file-upload-v3
    version: null
    tags: [ "Production","V3" ]
    description: null
    entrypoint: workflows/gdc_file_upload.py:runner
    schedule: null

    # flow-specific parameters
    parameters:
      bucket: "ccdi-validation"
      project_id: "CCDI-MCI"
      manifest_path: ""
      gdc_client_path: "bullenca/file_upload_test/gdc-client"
      node_type: "submitted_aligned_reads"
      runner: ""
      secret_name_path: "ccdi/nonprod/inventory/gdc-token"
      secret_key_name: "gdc-token"
      upload_part_size_mb: 6
      n_processes: 40
      process_type: "upload_files"


    # pull action to overwrite from file pull action
    pull:
    - prefect.deployments.steps.git_clone:
        id: clone-step
        repository: https://github.com/CBIIT/ChildhoodCancerDataInitiative-Prefect_Pipeline.git
        branch: main
    - prefect.deployments.steps.pip_install_requirements:
        requirements_file: requirements_V3.txt
        directory: "{{ clone-step.directory }}"
        stream_output: False

    # infra-specific fields
    work_pool:
      name: ccdi-curation-32gb-prefect-3.2.14-python3.9
      work_queue_name: null
      job_variables: {}

  - name: ccdi-neo4j-db_diff-v3
    version: null
    tags: ["Production","V3"]
    description: null
    entrypoint: workflows/neo4j_db_diff.py:diff_sandbox_dev_neo4j
    schedule: null

    # flow-specific parameters
    parameters:
      bucket: "ccdi-validation"
      runner: "your_uniq_id"
      database_1: "Curation"
      database_2: "Dev"

    # pull action to overwrite from file pull action
    pull:
      - prefect.deployments.steps.git_clone:
          id: clone-step
          repository: https://github.com/CBIIT/ChildhoodCancerDataInitiative-Prefect_Pipeline.git
          branch: main
      - prefect.deployments.steps.pip_install_requirements:
          requirements_file: requirements_V3.txt
          directory: "{{ clone-step.directory }}"
          stream_output: False

    # infra-specific fields
    work_pool:
      name: ccdi-curation-8gb-prefect-3.2.14-python3.9
      work_queue_name: null
      job_variables: {}

  - name: compare-dataframes-v3
    version: null
    tags: ["Production","V3"]
    description: null
    entrypoint: workflows/compare_dataframes.py:compare_dataframes_runner
    schedule: null

    # flow-specific parameters
    parameters:
      bucket: "ccdi-validation"
      runner: "your_uniq_id"
      file_path_1: ""
      file_path_2: ""
      join_column_1: ""
      join_column_2: ""

    # pull action to overwrite from file pull action
    pull:
      - prefect.deployments.steps.git_clone:
          id: clone-step
          repository: https://github.com/CBIIT/ChildhoodCancerDataInitiative-Prefect_Pipeline.git
          branch: main
      - prefect.deployments.steps.pip_install_requirements:
          requirements_file: requirements_V3.txt
          directory: "{{ clone-step.directory }}"
          stream_output: False

    # infra-specific fields
    work_pool:
      name: ccdi-curation-2gb-prefect-3.2.14-python3.9
      work_queue_name: null
      job_variables: {}

  - name: ccdi-cpi-api-fetch-v3
    version: null
    tags: ["Production", "V3", "CPI"]
    description: "Fetch associated ids of all CCDI participants using CPI API"
    entrypoint: workflows/cpi_api_return.py:get_associated_domains_ids
    schedule: null
    
    # flow-specific parameters
    parameters:
      bucket: "ccdi-validation"
      uri_parameter: "uri"
      username_parameter: "username"
      password_parameter: "password"

    # pull action to overwrite from file pull action
    pull:
      - prefect.deployments.steps.git_clone:
          id: clone-step
          repository: https://github.com/CBIIT/ChildhoodCancerDataInitiative-Prefect_Pipeline.git
          branch: main
      - prefect.deployments.steps.pip_install_requirements:
          requirements_file: requirements_V3.txt
          directory: "{{ clone-step.directory }}"
          stream_output: False

    # infra-specific fields
    work_pool:
      name: ccdi-curation-8gb-prefect-3.2.14-python3.9
      work_queue_name: null
      job_variables: {}
  
  
  # liftover metadata between projects
  - name: liftover-generic
    version: null
    tags: [ "Production", "V3", "CCDI", "CDS" ]
    description: null
    entrypoint: workflows/submission_liftover.py:submission_liftover
    schedule: null

    # flow-specific parameters
    parameters:
      bucket: "ccdi-validation"
      lift_from_tag: ""

    # pull action to overwrite from file pull action
    pull:
      - prefect.deployments.steps.git_clone:
          id: clone-step
          repository: https://github.com/CBIIT/ChildhoodCancerDataInitiative-Prefect_Pipeline.git
          branch: main
          include_submodules: True
      - prefect.deployments.steps.pip_install_requirements:
          requirements_file: requirements_V3.txt
          directory: "{{ clone-step.directory }}"
          stream_output: False

    # infra-specific fields
    work_pool:
      name: ccdi-curation-16gb-prefect-3.2.14-python3.9
      work_queue_name: null
      job_variables: {}  


  - name: ccdi-cpi-query-v3
    version: null
    tags: ["Production", "V3", "CPI", "CCDI"]
    description: "Fetch associated ids of all CCDI participants given a CCDI Manifest"
    entrypoint: workflows/ccdi_cpi_query.py:get_ccdi_cpi_ids
    schedule: null
    
    # flow-specific parameters
    parameters:
      bucket: "ccdi-validation"
      uri_parameter: "uri"
      username_parameter: "username"
      password_parameter: "password"

    # pull action to overwrite from file pull action
    pull:
      - prefect.deployments.steps.git_clone:
          id: clone-step
          repository: https://github.com/CBIIT/ChildhoodCancerDataInitiative-Prefect_Pipeline.git
          branch: main
      - prefect.deployments.steps.pip_install_requirements:
          requirements_file: requirements_V3.txt
          directory: "{{ clone-step.directory }}"
          stream_output: False

    # infra-specific fields
    work_pool:
      name: ccdi-curation-8gb-prefect-3.2.14-python3.9
      work_queue_name: null
      job_variables: {}

  - name: ccdi-cog_igm-transform-V3
    version: null
    tags: ["MCI", "V3"]
    description: null
    entrypoint: workflows/cog_igm_transformer.py:cog_igm_transform
    schedule: null

    # flow-specific parameters
    parameters:
      bucket: "ccdi-validation"
      runner: ""
      manifest_path: ""
      form_parsing: "cog_and_igm"
      file_path: ""

    # pull action to overwrite from file pull action
    pull:
    - prefect.deployments.steps.git_clone:
        id: clone-step
        repository: https://github.com/CBIIT/ChildhoodCancerDataInitiative-Prefect_Pipeline.git
        branch: main
    - prefect.deployments.steps.pip_install_requirements:
        requirements_file: requirements_V3.txt
        directory: "{{ clone-step.directory }}"
        stream_output: False

    # infra-specific fields
    work_pool:
      name: ccdi-curation-16gb-prefect-3.2.14-python3.9
      work_queue_name: null
      job_variables: {}
      
  - name: ccdi-data-catalog-counts
    version: null
    tags: ["V3"]
    description: null
    entrypoint: workflows/data_catalog_stats.py:data_catalog_stats
    schedule: null

    # flow-specific parameters
    parameters:
      bucket: "ccdi-validation"
      workbook_path: ""
      phs: "phs002790"
      upload_path: ""
    

    # pull action to overwrite from file pull action
    pull:
    - prefect.deployments.steps.git_clone:
        id: clone-step
        repository: https://github.com/CBIIT/ChildhoodCancerDataInitiative-Prefect_Pipeline.git
        branch: main
    - prefect.deployments.steps.pip_install_requirements:
        requirements_file: requirements_V3.txt
        directory: "{{ clone-step.directory }}"
        stream_output: False

    # infra-specific fields
    work_pool:
      name: ccdi-curation-16gb-prefect-3.2.14-python3.9
      work_queue_name: null
      job_variables: {}

  - name: pull_n_join_manifest_single_study
    version: null
    tags: ["Production", "V3"]
    description: null
    entrypoint: workflows/pull_n_join_manifest_single_study.py:pull_n_join_manifest_single_study
    schedule: null

    # flow-specific parameters
    parameters:
      bucket: "ccdi-validation"
      runner: ""
      study_id: "phs002790"
      ccdi_template_tag: "3.1.0"
    

    # pull action to overwrite from file pull action
    pull:
    - prefect.deployments.steps.git_clone:
        id: clone-step
        repository: https://github.com/CBIIT/ChildhoodCancerDataInitiative-Prefect_Pipeline.git
        branch: main
    - prefect.deployments.steps.pip_install_requirements:
        requirements_file: requirements_V3.txt
        directory: "{{ clone-step.directory }}"
        stream_output: False

    # infra-specific fields
    work_pool:
      name: ccdi-curation-16gb-prefect-3.2.14-python3.9
      work_queue_name: null
      job_variables: {}

  - name: memgraph_transfer
    version: null
    tags: ["Production", "V3"]
    description: null
    entrypoint: workflows/memgraph_transfer.py:memgraph_export_import_flow
    schedule: null

    # flow-specific parameters
    parameters:
      bucket: "ccdi-validation"
      runner: ""
      file_path: "directory/path/to/file.cypherl"
      uri_parameter: "uri_memgraph"
      username_parameter: "username_memgraph"
      password_parameter: "password_memgraph"
      mode: "export"
      chunk_size: 1000
      wipe_db: false

    # pull action to overwrite from file pull action
    pull:
    - prefect.deployments.steps.git_clone:
        id: clone-step
        repository: https://github.com/CBIIT/ChildhoodCancerDataInitiative-Prefect_Pipeline.git
        branch: main
    - prefect.deployments.steps.pip_install_requirements:
        requirements_file: requirements_V3.txt
        directory: "{{ clone-step.directory }}"
        stream_output: False

    # infra-specific fields
    work_pool:
      name: ccdi-curation-32gb-prefect-3.2.14-python3.9
      work_queue_name: null
      job_variables: {}

<<<<<<< HEAD
  - name: pull-neo4j-data-120gb-ccdi-v3
    version: null
    tags: ["Production","V3", "CCDI", "Sandbox"]
    description: null
    entrypoint: workflows/pull_neo4j_data.py:pull_neo4j_data
=======
  - name: hello-world-v3
    version: null
    tags: ["Production","V3"]
    description: null
    entrypoint: workflows/hello_world.py:hello_flow
>>>>>>> f4fe5031
    schedule: null

    # flow-specific parameters
    parameters:
<<<<<<< HEAD
      bucket: "ccdi-validation"
      runner: "ccdi-sandbox-export"
      uri_parameter: "uri"
      username_parameter: "username"
      password_parameter: "password"
      study_id: ""
      
=======
      name: "world"
>>>>>>> f4fe5031

    # pull action to overwrite from file pull action
    pull:
      - prefect.deployments.steps.git_clone:
          id: clone-step
          repository: https://github.com/CBIIT/ChildhoodCancerDataInitiative-Prefect_Pipeline.git
          branch: main
      - prefect.deployments.steps.pip_install_requirements:
          requirements_file: requirements_V3.txt
          directory: "{{ clone-step.directory }}"
          stream_output: False

    # infra-specific fields
    work_pool:
<<<<<<< HEAD
      name: ccdi-curation-120gb-prefect-3.2.14-python3.9
=======
      name: ccdi-curation-2gb-prefect-3.2.14-python3.9
>>>>>>> f4fe5031
      work_queue_name: null
      job_variables: {}<|MERGE_RESOLUTION|>--- conflicted
+++ resolved
@@ -1307,52 +1307,63 @@
       work_queue_name: null
       job_variables: {}
 
-<<<<<<< HEAD
+  - name: hello-world-v3
+    version: null
+    tags: ["Production","V3"]
+    description: null
+    entrypoint: workflows/hello_world.py:hello_flow
+    schedule: null
+
+    # flow-specific parameters
+    parameters:
+      name: "world"
+
+    # pull action to overwrite from file pull action
+    pull:
+      - prefect.deployments.steps.git_clone:
+          id: clone-step
+          repository: https://github.com/CBIIT/ChildhoodCancerDataInitiative-Prefect_Pipeline.git
+          branch: main
+      - prefect.deployments.steps.pip_install_requirements:
+          requirements_file: requirements_V3.txt
+          directory: "{{ clone-step.directory }}"
+          stream_output: False
+
+    # infra-specific fields
+    work_pool:
+      name: ccdi-curation-2gb-prefect-3.2.14-python3.9
+      work_queue_name: null
+      job_variables: {}
+
   - name: pull-neo4j-data-120gb-ccdi-v3
     version: null
     tags: ["Production","V3", "CCDI", "Sandbox"]
     description: null
     entrypoint: workflows/pull_neo4j_data.py:pull_neo4j_data
-=======
-  - name: hello-world-v3
-    version: null
-    tags: ["Production","V3"]
-    description: null
-    entrypoint: workflows/hello_world.py:hello_flow
->>>>>>> f4fe5031
-    schedule: null
-
-    # flow-specific parameters
-    parameters:
-<<<<<<< HEAD
+    schedule: null
+
+    # flow-specific parameters
+    parameters:
       bucket: "ccdi-validation"
       runner: "ccdi-sandbox-export"
       uri_parameter: "uri"
       username_parameter: "username"
       password_parameter: "password"
       study_id: ""
-      
-=======
-      name: "world"
->>>>>>> f4fe5031
-
-    # pull action to overwrite from file pull action
-    pull:
-      - prefect.deployments.steps.git_clone:
-          id: clone-step
-          repository: https://github.com/CBIIT/ChildhoodCancerDataInitiative-Prefect_Pipeline.git
-          branch: main
-      - prefect.deployments.steps.pip_install_requirements:
-          requirements_file: requirements_V3.txt
-          directory: "{{ clone-step.directory }}"
-          stream_output: False
-
-    # infra-specific fields
-    work_pool:
-<<<<<<< HEAD
+
+    # pull action to overwrite from file pull action
+    pull:
+      - prefect.deployments.steps.git_clone:
+          id: clone-step
+          repository: https://github.com/CBIIT/ChildhoodCancerDataInitiative-Prefect_Pipeline.git
+          branch: main
+      - prefect.deployments.steps.pip_install_requirements:
+          requirements_file: requirements_V3.txt
+          directory: "{{ clone-step.directory }}"
+          stream_output: False
+
+    # infra-specific fields
+    work_pool:
       name: ccdi-curation-120gb-prefect-3.2.14-python3.9
-=======
-      name: ccdi-curation-2gb-prefect-3.2.14-python3.9
->>>>>>> f4fe5031
       work_queue_name: null
       job_variables: {}