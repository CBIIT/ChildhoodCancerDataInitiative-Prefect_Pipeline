# Welcome to your prefect.yaml file! You can use this file for storing and managing
# configuration for deploying your flows. We recommend committing this file to source
# control along with your flow code.

# Generic metadata about this project
name: s3-Prefect-Workflow
prefect-version: 2.14.19

# build section allows you to manage and build docker images
build: null

# push section allows you to manage if and how this project is uploaded to remote locations
push: null

# pull section allows you to provide instructions for cloning this project in remote locations

pull:
  - prefect.projects.steps.git_clone_project:
      id: clone-step
      repository: https://github.com/CBIIT/ChildhoodCancerDataInitiative-Prefect_Pipeline.git
      branch: main
  - prefect.projects.steps.pip_install_requirements:
      requirements_file: requirements.txt
      directory: "{{ clone-step.directory }}"
      stream_output: False

# the deployments section allows you to provide configuration for deploying flows
deployments:
  # base metadata
  - name: ccdi-data-curation-2gb
    version: null
    tags: ["Production"]
    description: null
    entrypoint: workflows/s3-Prefect-Pipeline.py:runner
    schedule: null

    # flow-specific parameters
    parameters:
      bucket: "ccdi-validation"
      file_path: "inputs/CCDI_Submission_Template_v1.9.1_20Exampler.xlsx"
      #runner: "your_uniq_id"
      #optional parmaeters below, uncomment if needed
      #output_folder: "output_folder_name"
      #template_path: "inputs/CCDI_Submission_Template_v1.7.1.xlsx"
      #sra_template_path: "inputs/phsXXXXXX.xlsx"

    # pull action to overwrite from file pull action
    pull:
      - prefect.projects.steps.git_clone_project:
          id: clone-step
          repository: https://github.com/CBIIT/ChildhoodCancerDataInitiative-Prefect_Pipeline.git
          branch: 1.0.12
      - prefect.projects.steps.pip_install_requirements:
          requirements_file: requirements.txt
          directory: "{{ clone-step.directory }}"
          stream_output: False

    # infra-specific fields
    work_pool:
      name: ccdi-curation-2gb
      work_queue_name: null
      job_variables: {}

  - name: ccdi-data-curation-8gb
    version: null
    tags: ["Production"]
    description: null
    entrypoint: workflows/s3-Prefect-Pipeline.py:runner
    schedule: null

    # flow-specific parameters
    parameters:
      bucket: "ccdi-validation"
      file_path: "inputs/CCDI_Submission_Template_v1.9.1_20Exampler.xlsx"
      #runner: "your_uniq_id"
      #optional parmaeters below, uncomment if needed
      #output_folder: "output_folder_name"
      #template_path: "inputs/CCDI_Submission_Template_v1.7.1.xlsx"
      #sra_template_path: "inputs/phsXXXXXX.xlsx"

    # pull action to overwrite from file pull action
    pull:
      - prefect.projects.steps.git_clone_project:
          id: clone-step
          repository: https://github.com/CBIIT/ChildhoodCancerDataInitiative-Prefect_Pipeline.git
          branch: 1.0.12
      - prefect.projects.steps.pip_install_requirements:
          requirements_file: requirements.txt
          directory: "{{ clone-step.directory }}"
          stream_output: False

    # infra-specific fields
    work_pool:
      name: ccdi-curation-8gb
      work_queue_name: null
      job_variables: {}
  
  - name: ccdi-data-curation-16gb
    version: null
    tags: ["Production"]
    description: null
    entrypoint: workflows/s3-Prefect-Pipeline.py:runner
    schedule: null

    # flow-specific parameters
    parameters:
      bucket: "ccdi-validation"
      file_path: "inputs/CCDI_Submission_Template_v1.9.1_20Exampler.xlsx"
      #runner: "your_uniq_id"
      #optional parmaeters below, uncomment if needed
      #output_folder: "output_folder_name"
      #template_path: "inputs/CCDI_Submission_Template_v1.7.1.xlsx"
      #sra_template_path: "inputs/phsXXXXXX.xlsx"

    # pull action to overwrite from file pull action
    pull:
      - prefect.projects.steps.git_clone_project:
          id: clone-step
          repository: https://github.com/CBIIT/ChildhoodCancerDataInitiative-Prefect_Pipeline.git
          branch: 1.0.12
      - prefect.projects.steps.pip_install_requirements:
          requirements_file: requirements.txt
          directory: "{{ clone-step.directory }}"
          stream_output: False

    # infra-specific fields
    work_pool:
      name: ccdi-curation-16gb
      work_queue_name: null
      job_variables: {}
  
  - name: ccdi-data-curation-32gb
    version: null
    tags: ["Production"]
    description: null
    entrypoint: workflows/s3-Prefect-Pipeline.py:runner
    schedule: null

    # flow-specific parameters
    parameters:
      bucket: "ccdi-validation"
      file_path: "inputs/CCDI_Submission_Template_v1.9.1_20Exampler.xlsx"
      #runner: "your_uniq_id"
      #optional parmaeters below, uncomment if needed
      #output_folder: "output_folder_name"
      #template_path: "inputs/CCDI_Submission_Template_v1.7.1.xlsx"
      #sra_template_path: "inputs/phsXXXXXX.xlsx"

    # pull action to overwrite from file pull action
    pull:
      - prefect.projects.steps.git_clone_project:
          id: clone-step
          repository: https://github.com/CBIIT/ChildhoodCancerDataInitiative-Prefect_Pipeline.git
          branch: 1.0.12
      - prefect.projects.steps.pip_install_requirements:
          requirements_file: requirements.txt
          directory: "{{ clone-step.directory }}"
          stream_output: False

    # infra-specific fields
    work_pool:
      name: ccdi-curation-32gb
      work_queue_name: null
      job_variables: {}

  - name: ccdi-data-curation-60gb
    version: null
    tags: ["Production"]
    description: null
    entrypoint: workflows/s3-Prefect-Pipeline.py:runner
    schedule: null

    # flow-specific parameters
    parameters:
      bucket: "ccdi-validation"
      file_path: "inputs/CCDI_Submission_Template_v1.9.1_20Exampler.xlsx"
      #runner: "your_uniq_id"
      #optional parmaeters below, uncomment if needed
      #output_folder: "output_folder_name"
      #template_path: "inputs/CCDI_Submission_Template_v1.7.1.xlsx"
      #sra_template_path: "inputs/phsXXXXXX.xlsx"

    # pull action to overwrite from file pull action
    pull:
      - prefect.projects.steps.git_clone_project:
          id: clone-step
          repository: https://github.com/CBIIT/ChildhoodCancerDataInitiative-Prefect_Pipeline.git
          branch: 1.0.12
      - prefect.projects.steps.pip_install_requirements:
          requirements_file: requirements.txt
          directory: "{{ clone-step.directory }}"
          stream_output: False

    # infra-specific fields
    work_pool:
      name: ccdi-curation-60gb
      work_queue_name: null
      job_variables: {}

  - name: bucket-reader-2gb
    version: null
    tags: ["Production"]
    description: null
    entrypoint: workflows/bucket_reader.py:reader
    schedule: null

    # flow-specific parameters
    parameters:

    # pull action to overwrite from file pull action
    pull:
      - prefect.projects.steps.git_clone_project:
          id: clone-step
          repository: https://github.com/CBIIT/ChildhoodCancerDataInitiative-Prefect_Pipeline.git
          branch: 1.0.1
      - prefect.projects.steps.pip_install_requirements:
          requirements_file: requirements.txt
          directory: "{{ clone-step.directory }}"
          stream_output: False

    # infra-specific fields
    work_pool:
      name: ccdi-curation-2gb
      work_queue_name: null
      job_variables: {}

  - name: template-exampler
    version: null
    tags: ["Production"]
    description: null
    entrypoint: workflows/Template_Exampler.py:run_template_exampler
    schedule: null

    # flow-specific parameters
    parameters:
      bucket: "ccdi-validation"
      number_of_entries: 20

    # pull action to overwrite from file pull action
    pull:
      - prefect.projects.steps.git_clone_project:
          id: clone-step
          repository: https://github.com/CBIIT/ChildhoodCancerDataInitiative-Prefect_Pipeline.git
          branch: 1.0.1
      - prefect.projects.steps.pip_install_requirements:
          requirements_file: requirements.txt
          directory: "{{ clone-step.directory }}"
          stream_output: False

    # infra-specific fields
    work_pool:
      name: ccdi-curation-2gb
      work_queue_name: null
      job_variables: {}

  - name: ccdi-file-copier
    version: null
    tags: ["Production"]
    description: null
    entrypoint: workflows/File_Mover.py:file_mover
    schedule: null

    # flow-specific parameters
    parameters:
      bucket: "ccdi-validation"

    # pull action to overwrite from file pull action
    pull:
      - prefect.projects.steps.git_clone_project:
          id: clone-step
          repository: https://github.com/CBIIT/ChildhoodCancerDataInitiative-Prefect_Pipeline.git
          branch: 1.0.3
      - prefect.projects.steps.pip_install_requirements:
          requirements_file: requirements.txt
          directory: "{{ clone-step.directory }}"
          stream_output: False

    # infra-specific fields
    work_pool:
      name: ccdi-curation-32gb
      work_queue_name: null
      job_variables: {}

  - name: get-parameter-2gb
    version: null
    tags: ["Test"]
    description: null
    entrypoint: workflows/get_aws_parameter.py:get_aws_parameter
    schedule: null

    # flow-specific parameters
    parameters:
      parameter_name: "prefect-test"

    # pull action to overwrite from file pull action
    pull:
      - prefect.projects.steps.git_clone_project:
          id: clone-step
          repository: https://github.com/CBIIT/ChildhoodCancerDataInitiative-Prefect_Pipeline.git
          branch: main
      - prefect.projects.steps.pip_install_requirements:
          requirements_file: requirements.txt
          directory: "{{ clone-step.directory }}"
          stream_output: False

    # infra-specific fields
    work_pool:
      name: ccdi-curation-2gb
      work_queue_name: null
      job_variables: {}

  - name: pull-neo4j-data-8gb
    version: null
    tags: ["Production"]
    description: null
    entrypoint: workflows/pull_neo4j_data.py:pull_neo4j_data
    schedule: null

    # flow-specific parameters
    parameters:
      bucket: "ccdi-validation"
      uri_parameter: "uri"
      username_parameter: "username"
      password_parameter: "password"
    

    # pull action to overwrite from file pull action
    pull:
      - prefect.projects.steps.git_clone_project:
          id: clone-step
          repository: https://github.com/CBIIT/ChildhoodCancerDataInitiative-Prefect_Pipeline.git
          branch: 1.0.1
      - prefect.projects.steps.pip_install_requirements:
          requirements_file: requirements.txt
          directory: "{{ clone-step.directory }}"
          stream_output: False

    # infra-specific fields
    work_pool:
      name: ccdi-curation-8gb
      work_queue_name: null
      job_variables: {}


  - name: validate-neo4j-data-32gb
    version: null
    tags: ["Production"]
    description: null
    entrypoint: workflows/validate_neo4j_data.py:validate_neo4j_data
    schedule: null

    # flow-specific parameters
    parameters:
      bucket: "ccdi-validation"

    # pull action to overwrite from file pull action
    pull:
      - prefect.projects.steps.git_clone_project:
          id: clone-step
          repository: https://github.com/CBIIT/ChildhoodCancerDataInitiative-Prefect_Pipeline.git
          branch: 1.0.1
      - prefect.projects.steps.pip_install_requirements:
          requirements_file: requirements.txt
          directory: "{{ clone-step.directory }}"
          stream_output: False

    # infra-specific fields
    work_pool:
      name: ccdi-curation-32gb
      work_queue_name: null
      job_variables: {}

  - name: ccdi-guid-checker-2gb
    version: null
    tags: ["Production"]
    description: null
    entrypoint: workflows/guid_checker.py:guid_checker_runner
    schedule: null

    # flow-specific parameters
    parameters:
      bucket: "ccdi-validation"
      file_path: "inputs/CCDI_Submission_Template_v1.7.2_10ExampleR20231228.xlsx"
      runner: "your_uniq_id"

    # pull action to overwrite from file pull action
    pull:
      - prefect.projects.steps.git_clone_project:
          id: clone-step
          repository: https://github.com/CBIIT/ChildhoodCancerDataInitiative-Prefect_Pipeline.git
          branch: 1.0.1
      - prefect.projects.steps.pip_install_requirements:
          requirements_file: requirements.txt
          directory: "{{ clone-step.directory }}"
          stream_output: False

    # infra-specific fields
    work_pool:
      name: ccdi-curation-2gb
      work_queue_name: null
      job_variables: {}

  # base metadata
  - name: model-mapping-maker-8gb
    version: null
    tags: ["Production"]
    description: null
    entrypoint: workflows/model_mapping_maker.py:runner
    schedule: null

    # flow-specific parameters
    parameters:
      bucket: "ccdi-validation"
      runner: "your_uniq_id"
      old_model_repository: "ccdi-model"
      new_model_repository: "ccdi-model"
      old_model_file_location: "model-desc/ccdi-model.yml"
      new_model_file_location: "model-desc/ccdi-model.yml"
      old_model_version: ""
      new_model_version: ""
      base_mode:  False 
      nodes_mapping_file: "path_to/nodes_file/in/s3_bucket"
      relationship_mapping_file: "path_to/nodes_file/in/s3_bucket"

    # pull action to overwrite from file pull action
    pull:
      - prefect.projects.steps.git_clone_project:
          id: clone-step
          repository: https://github.com/CBIIT/ChildhoodCancerDataInitiative-Prefect_Pipeline.git
          branch: 1.0.1
      - prefect.projects.steps.pip_install_requirements:
          requirements_file: requirements.txt
          directory: "{{ clone-step.directory }}"
          stream_output: False

    # infra-specific fields
    work_pool:
      name: ccdi-curation-8gb
      work_queue_name: null
      job_variables: {} 

  - name: ccdi-template-liftover
    version: null
    tags: ["Production"]
    description: null
    entrypoint: workflows/ccdi_manifest_liftover.py:manifest_liftover
    schedule: null

    # flow-specific parameters
    parameters:
      bucket: "ccdi-validation"
      lift_to_tag: "1.9.1"
      liftover_mapping_filepath: "Model_Mapping_Maker/1.7.2-1.9.1/model_mapping_maker_20240718_T133843/1.7.2_1.9.1_MAPPING_20240718.tsv"

    # pull action to overwrite from file pull action
    pull:
      - prefect.projects.steps.git_clone_project:
          id: clone-step
          repository: https://github.com/CBIIT/ChildhoodCancerDataInitiative-Prefect_Pipeline.git
          branch: 1.0.1
      - prefect.projects.steps.pip_install_requirements:
          requirements_file: requirements.txt
          directory: "{{ clone-step.directory }}"
          stream_output: False

    # infra-specific fields
    work_pool:
      name: ccdi-curation-32gb
      work_queue_name: null
      job_variables: {}

  - name: dcf-index
    version: null
    tags: ["Production"]
    description: null
    entrypoint: workflows/dcf_indexing.py:dcf_index_manifest
    schedule: null

    # flow-specific parameters
    parameters:
      bucket: "ccdi-validation"

    # pull action to overwrite from file pull action
    pull:
      - prefect.projects.steps.git_clone_project:
          id: clone-step
          repository: https://github.com/CBIIT/ChildhoodCancerDataInitiative-Prefect_Pipeline.git
          branch: 1.0.1
      - prefect.projects.steps.pip_install_requirements:
          requirements_file: requirements.txt
          directory: "{{ clone-step.directory }}"
          stream_output: False

    # infra-specific fields
    work_pool:
      name: ccdi-curation-8gb
      work_queue_name: null
      job_variables: {}

  - name: fetch-size-md5sum
    version: null
    tags: ["Production"]
    description: null
    entrypoint: workflows/fetch_size_md5sum.py:get_size_md5sum
    schedule: null

    # flow-specific parameters
    parameters:
      bucket: "ccdi-validation"

    # pull action to overwrite from file pull action
    pull:
      - prefect.projects.steps.git_clone_project:
          id: clone-step
          repository: https://github.com/CBIIT/ChildhoodCancerDataInitiative-Prefect_Pipeline.git
          branch: 1.0.1
      - prefect.projects.steps.pip_install_requirements:
          requirements_file: requirements.txt
          directory: "{{ clone-step.directory }}"
          stream_output: False

    # infra-specific fields
    work_pool:
      name: ccdi-curation-8gb
      work_queue_name: null
      job_variables: {}

  - name: file-remover
    version: null
    tags: ["Production"]
    description: null
    entrypoint: workflows/File_Remover.py:run_file_remover
    schedule: null

    # flow-specific parameters
    parameters:

    # pull action to overwrite from file pull action
    pull:
      - prefect.deployments.steps.git_clone:
          id: clone-step
          repository: https://github.com/CBIIT/ChildhoodCancerDataInitiative-Prefect_Pipeline.git
          branch: 1.0.1
      - prefect.deployments.steps.pip_install_requirements:
          requirements_file: requirements.txt
          directory: "{{ clone-step.directory }}"
          stream_output: False
      

    # infra-specific fields
    work_pool:
      name: ccdi-curation-32gb
      work_queue_name: null
      job_variables: {}

  - name: get-parameter
    version: null
    tags: ["Production"]
    description: null
    entrypoint: workflows/get_aws_parameter.py:get_aws_parameter
    schedule: null

    # flow-specific parameters
    parameters:
      parameter_name: "prefect-test"

    # pull action to overwrite from file pull action
    pull:
      - prefect.projects.steps.git_clone_project:
          id: clone-step
          repository: https://github.com/CBIIT/ChildhoodCancerDataInitiative-Prefect_Pipeline.git
          branch: 1.0.1
      - prefect.projects.steps.pip_install_requirements:
          requirements_file: requirements.txt
          directory: "{{ clone-step.directory }}"
          stream_output: False

    # infra-specific fields
    work_pool:
      name: ccdi-curation-2gb
      work_queue_name: null
      job_variables: {}

  - name: join-tsv-to-manifest
    version: null
    tags: ["Production"]
    description: null
    entrypoint: workflows/db_tsv_to_manifest.py:join_tsv_to_manifest
    schedule: null

    # flow-specific parameters
    parameters:
      bucket: "ccdi-validation"

    # pull action to overwrite from file pull action
    pull:
      - prefect.projects.steps.git_clone_project:
          id: clone-step
          repository: https://github.com/CBIIT/ChildhoodCancerDataInitiative-Prefect_Pipeline.git
          branch: 1.0.1
      - prefect.projects.steps.pip_install_requirements:
          requirements_file: requirements.txt
          directory: "{{ clone-step.directory }}"
          stream_output: False

    # infra-specific fields
    work_pool:
      name: ccdi-curation-16gb
      work_queue_name: null
      job_variables: {}

  - name: mci-release-manifest
    version: null
    tags: ["Production"]
    description: null
    entrypoint: workflows/mci_release_run.py:mci_release_manifest
    schedule: null

    # flow-specific parameters
    parameters:
      bucket: "ccdi-validation"
      template_tag: "1.9.1"

    # pull action to overwrite from file pull action
    pull:
      - prefect.projects.steps.git_clone_project:
          id: clone-step
          repository: https://github.com/CBIIT/ChildhoodCancerDataInitiative-Prefect_Pipeline.git
          branch: 1.0.1
      - prefect.projects.steps.pip_install_requirements:
          requirements_file: requirements.txt
          directory: "{{ clone-step.directory }}"
          stream_output: False

    # infra-specific fields
    work_pool:
      name: ccdi-curation-8gb
      work_queue_name: null
      job_variables: {}

  - name: model-to-submission
    version: null
    tags: ["Production"]
    description: null
    entrypoint: workflows/model_to_submission.py:create_submission_manifest
    schedule: null

    # flow-specific parameters
    parameters:
      bucket: "ccdi-validation"

    # pull action to overwrite from file pull action
    pull:
      - prefect.projects.steps.git_clone_project:
          id: clone-step
          repository: https://github.com/CBIIT/ChildhoodCancerDataInitiative-Prefect_Pipeline.git
          branch: 1.0.1
      - prefect.projects.steps.pip_install_requirements:
          requirements_file: requirements.txt
          directory: "{{ clone-step.directory }}"
          stream_output: False

    # infra-specific fields
    work_pool:
      name: ccdi-curation-2gb
      work_queue_name: null
      job_variables: {}

  - name: new-model-validation
    version: null
    tags: ["Production"]
    description: null
    entrypoint: workflows/new_model_validation.py:validate_new_model
    schedule: null

    # flow-specific parameters
    parameters:
      bucket: "ccdi-validation"

    # pull action to overwrite from file pull action
    pull:
      - prefect.projects.steps.git_clone_project:
          id: clone-step
          repository: https://github.com/CBIIT/ChildhoodCancerDataInitiative-Prefect_Pipeline.git
          branch: 1.0.1
      - prefect.projects.steps.pip_install_requirements:
          requirements_file: requirements.txt
          directory: "{{ clone-step.directory }}"
          stream_output: False

    # infra-specific fields
    work_pool:
      name: ccdi-curation-2gb
      work_queue_name: null
      job_variables: {}

  - name: submission-cruncher
    version: null
    tags: ["Production"]
    description: null
    entrypoint: workflows/Submission_Cruncher.py:submission_cruncher
    schedule: null

    # flow-specific parameters
    parameters:
      bucket: "ccdi-validation"

    # pull action to overwrite from file pull action
    pull:
      - prefect.projects.steps.git_clone_project:
          id: clone-step
          repository: https://github.com/CBIIT/ChildhoodCancerDataInitiative-Prefect_Pipeline.git
          branch: 1.0.1
      - prefect.projects.steps.pip_install_requirements:
          requirements_file: requirements.txt
          directory: "{{ clone-step.directory }}"
          stream_output: False

    # infra-specific fields
    work_pool:
      name: ccdi-curation-8gb
      work_queue_name: null
      job_variables: {}


  - name: file-mover
    version: null
    tags: ["Production"]
    description: null
    entrypoint: workflows/file_mover_delete.py:file_mover_delete
    schedule: null

    # flow-specific parameters
    parameters:
      bucket: "ccdi-validation"

    # pull action to overwrite from file pull action
    pull:
      - prefect.projects.steps.git_clone_project:
          id: clone-step
          repository: https://github.com/CBIIT/ChildhoodCancerDataInitiative-Prefect_Pipeline.git
          branch: 1.0.3
      - prefect.projects.steps.pip_install_requirements:
          requirements_file: requirements.txt
          directory: "{{ clone-step.directory }}"
          stream_output: False

    # infra-specific fields
    work_pool:
      name: ccdi-curation-32gb
      work_queue_name: null
      job_variables: {}

<<<<<<< HEAD

  - name: neo4j-stats
    version: null
    tags: ["Production"]
    description: null
    entrypoint: workflows/neo4j_stats.py:pull_neo4j_stats
=======
  - name: ccdi-to-sra
    version: null
    tags: ["TEST"]
    description: null
    entrypoint: workflows/ccdi_to_sra.py:run_ccdi_to_sra
>>>>>>> 5819dbd8
    schedule: null

    # flow-specific parameters
    parameters:
      bucket: "ccdi-validation"

    # pull action to overwrite from file pull action
    pull:
      - prefect.projects.steps.git_clone_project:
          id: clone-step
          repository: https://github.com/CBIIT/ChildhoodCancerDataInitiative-Prefect_Pipeline.git
<<<<<<< HEAD
          branch: main
=======
          branch: CCDIDC-1334_sra_library_id
>>>>>>> 5819dbd8
      - prefect.projects.steps.pip_install_requirements:
          requirements_file: requirements.txt
          directory: "{{ clone-step.directory }}"
          stream_output: False

    # infra-specific fields
    work_pool:
<<<<<<< HEAD
      name: ccdi-curation-32gb
=======
      name: ccdi-curation-60gb
>>>>>>> 5819dbd8
      work_queue_name: null
      job_variables: {}<|MERGE_RESOLUTION|>--- conflicted
+++ resolved
@@ -751,47 +751,60 @@
       work_queue_name: null
       job_variables: {}
 
-<<<<<<< HEAD
-
+
+  - name: ccdi-to-sra
+    version: null
+    tags: ["TEST"]
+    description: null
+    entrypoint: workflows/ccdi_to_sra.py:run_ccdi_to_sra
+    schedule: null
+
+    # flow-specific parameters
+    parameters:
+      bucket: "ccdi-validation"
+
+    # pull action to overwrite from file pull action
+    pull:
+      - prefect.projects.steps.git_clone_project:
+          id: clone-step
+          repository: https://github.com/CBIIT/ChildhoodCancerDataInitiative-Prefect_Pipeline.git
+          branch: CCDIDC-1334_sra_library_id
+      - prefect.projects.steps.pip_install_requirements:
+          requirements_file: requirements.txt
+          directory: "{{ clone-step.directory }}"
+          stream_output: False
+
+    # infra-specific fields
+    work_pool:
+      name: ccdi-curation-60gb
+      work_queue_name: null
+      job_variables: {}
+      
+      
   - name: neo4j-stats
     version: null
     tags: ["Production"]
     description: null
     entrypoint: workflows/neo4j_stats.py:pull_neo4j_stats
-=======
-  - name: ccdi-to-sra
-    version: null
-    tags: ["TEST"]
-    description: null
-    entrypoint: workflows/ccdi_to_sra.py:run_ccdi_to_sra
->>>>>>> 5819dbd8
-    schedule: null
-
-    # flow-specific parameters
-    parameters:
-      bucket: "ccdi-validation"
-
-    # pull action to overwrite from file pull action
-    pull:
-      - prefect.projects.steps.git_clone_project:
-          id: clone-step
-          repository: https://github.com/CBIIT/ChildhoodCancerDataInitiative-Prefect_Pipeline.git
-<<<<<<< HEAD
+    schedule: null
+
+    # flow-specific parameters
+    parameters:
+      bucket: "ccdi-validation"
+
+    # pull action to overwrite from file pull action
+    pull:
+      - prefect.projects.steps.git_clone_project:
+          id: clone-step
+          repository: https://github.com/CBIIT/ChildhoodCancerDataInitiative-Prefect_Pipeline.git
           branch: main
-=======
-          branch: CCDIDC-1334_sra_library_id
->>>>>>> 5819dbd8
-      - prefect.projects.steps.pip_install_requirements:
-          requirements_file: requirements.txt
-          directory: "{{ clone-step.directory }}"
-          stream_output: False
-
-    # infra-specific fields
-    work_pool:
-<<<<<<< HEAD
+      - prefect.projects.steps.pip_install_requirements:
+          requirements_file: requirements.txt
+          directory: "{{ clone-step.directory }}"
+          stream_output: False
+
+    # infra-specific fields
+    work_pool:
       name: ccdi-curation-32gb
-=======
-      name: ccdi-curation-60gb
->>>>>>> 5819dbd8
-      work_queue_name: null
-      job_variables: {}+      work_queue_name: null
+      job_variables: {}  