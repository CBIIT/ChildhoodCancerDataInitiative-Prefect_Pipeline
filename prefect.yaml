# Welcome to your prefect.yaml file! You can use this file for storing and managing
# configuration for deploying your flows. We recommend committing this file to source
# control along with your flow code.

# Generic metadata about this project
name: s3-Prefect-Workflow
prefect-version: 2.14.19

# build section allows you to manage and build docker images
build: null

# push section allows you to manage if and how this project is uploaded to remote locations
push: null

# pull section allows you to provide instructions for cloning this project in remote locations

pull:
  - prefect.projects.steps.git_clone_project:
      id: clone-step
      repository: https://github.com/CBIIT/ChildhoodCancerDataInitiative-Prefect_Pipeline.git
      branch: main
  - prefect.projects.steps.pip_install_requirements:
      requirements_file: requirements.txt
      directory: "{{ clone-step.directory }}"
      stream_output: False

# the deployments section allows you to provide configuration for deploying flows
deployments:
  # base metadata
  - name: ccdi-data-curation-2gb
    version: null
    tags: ["Production","V2"]
    description: null
    entrypoint: workflows/s3-Prefect-Pipeline.py:runner
    schedule: null

    # flow-specific parameters
    parameters:
      bucket: "ccdi-validation"
      file_path: "inputs/CCDI_Submission_Template_v1.9.1_20Exampler.xlsx"
      #runner: "your_uniq_id"
      #optional parmaeters below, uncomment if needed
      #output_folder: "output_folder_name"
      #template_path: "inputs/CCDI_Submission_Template_v1.7.1.xlsx"
      #sra_template_path: "inputs/phsXXXXXX.xlsx"

    # pull action to overwrite from file pull action
    pull:
      - prefect.projects.steps.git_clone_project:
          id: clone-step
          repository: https://github.com/CBIIT/ChildhoodCancerDataInitiative-Prefect_Pipeline.git
          branch: 1.3.4
      - prefect.projects.steps.pip_install_requirements:
          requirements_file: requirements.txt
          directory: "{{ clone-step.directory }}"
          stream_output: False

    # infra-specific fields
    work_pool:
      name: ccdi-curation-2gb
      work_queue_name: null
      job_variables: {}

  - name: ccdi-data-curation-8gb
    version: null
    tags: ["Production","V2"]
    description: null
    entrypoint: workflows/s3-Prefect-Pipeline.py:runner
    schedule: null

    # flow-specific parameters
    parameters:
      bucket: "ccdi-validation"
      file_path: "inputs/CCDI_Submission_Template_v1.9.1_20Exampler.xlsx"
      #runner: "your_uniq_id"
      #optional parmaeters below, uncomment if needed
      #output_folder: "output_folder_name"
      #template_path: "inputs/CCDI_Submission_Template_v1.7.1.xlsx"
      #sra_template_path: "inputs/phsXXXXXX.xlsx"

    # pull action to overwrite from file pull action
    pull:
      - prefect.projects.steps.git_clone_project:
          id: clone-step
          repository: https://github.com/CBIIT/ChildhoodCancerDataInitiative-Prefect_Pipeline.git
          branch: 1.3.4
      - prefect.projects.steps.pip_install_requirements:
          requirements_file: requirements.txt
          directory: "{{ clone-step.directory }}"
          stream_output: False

    # infra-specific fields
    work_pool:
      name: ccdi-curation-8gb
      work_queue_name: null
      job_variables: {}
  
  - name: ccdi-data-curation-16gb
    version: null
    tags: ["Production","V2"]
    description: null
    entrypoint: workflows/s3-Prefect-Pipeline.py:runner
    schedule: null

    # flow-specific parameters
    parameters:
      bucket: "ccdi-validation"
      file_path: "inputs/CCDI_Submission_Template_v1.9.1_20Exampler.xlsx"
      #runner: "your_uniq_id"
      #optional parmaeters below, uncomment if needed
      #output_folder: "output_folder_name"
      #template_path: "inputs/CCDI_Submission_Template_v1.7.1.xlsx"
      #sra_template_path: "inputs/phsXXXXXX.xlsx"

    # pull action to overwrite from file pull action
    pull:
      - prefect.projects.steps.git_clone_project:
          id: clone-step
          repository: https://github.com/CBIIT/ChildhoodCancerDataInitiative-Prefect_Pipeline.git
          branch: 1.3.4
      - prefect.projects.steps.pip_install_requirements:
          requirements_file: requirements.txt
          directory: "{{ clone-step.directory }}"
          stream_output: False

    # infra-specific fields
    work_pool:
      name: ccdi-curation-16gb
      work_queue_name: null
      job_variables: {}
  
  - name: ccdi-data-curation-32gb
    version: null
    tags: ["Production","V2"]
    description: null
    entrypoint: workflows/s3-Prefect-Pipeline.py:runner
    schedule: null

    # flow-specific parameters
    parameters:
      bucket: "ccdi-validation"
      file_path: "inputs/CCDI_Submission_Template_v1.9.1_20Exampler.xlsx"
      #runner: "your_uniq_id"
      #optional parmaeters below, uncomment if needed
      #output_folder: "output_folder_name"
      #template_path: "inputs/CCDI_Submission_Template_v1.7.1.xlsx"
      #sra_template_path: "inputs/phsXXXXXX.xlsx"

    # pull action to overwrite from file pull action
    pull:
      - prefect.projects.steps.git_clone_project:
          id: clone-step
          repository: https://github.com/CBIIT/ChildhoodCancerDataInitiative-Prefect_Pipeline.git
          branch: 1.3.4
      - prefect.projects.steps.pip_install_requirements:
          requirements_file: requirements.txt
          directory: "{{ clone-step.directory }}"
          stream_output: False

    # infra-specific fields
    work_pool:
      name: ccdi-curation-32gb
      work_queue_name: null
      job_variables: {}

  - name: ccdi-data-curation-60gb
    version: null
    tags: ["Production","V2"]
    description: null
    entrypoint: workflows/s3-Prefect-Pipeline.py:runner
    schedule: null

    # flow-specific parameters
    parameters:
      bucket: "ccdi-validation"
      file_path: "inputs/CCDI_Submission_Template_v1.9.1_20Exampler.xlsx"
      #runner: "your_uniq_id"
      #optional parmaeters below, uncomment if needed
      #output_folder: "output_folder_name"
      #template_path: "inputs/CCDI_Submission_Template_v1.7.1.xlsx"
      #sra_template_path: "inputs/phsXXXXXX.xlsx"

    # pull action to overwrite from file pull action
    pull:
      - prefect.projects.steps.git_clone_project:
          id: clone-step
          repository: https://github.com/CBIIT/ChildhoodCancerDataInitiative-Prefect_Pipeline.git
          branch: 1.3.4
      - prefect.projects.steps.pip_install_requirements:
          requirements_file: requirements.txt
          directory: "{{ clone-step.directory }}"
          stream_output: False

    # infra-specific fields
    work_pool:
      name: ccdi-curation-60gb
      work_queue_name: null
      job_variables: {}

  - name: bucket-reader-2gb
    version: null
    tags: ["Production","V2"]
    description: null
    entrypoint: workflows/bucket_reader.py:reader
    schedule: null

    # flow-specific parameters
    parameters:

    # pull action to overwrite from file pull action
    pull:
      - prefect.projects.steps.git_clone_project:
          id: clone-step
          repository: https://github.com/CBIIT/ChildhoodCancerDataInitiative-Prefect_Pipeline.git
          branch: 1.0.1
      - prefect.projects.steps.pip_install_requirements:
          requirements_file: requirements.txt
          directory: "{{ clone-step.directory }}"
          stream_output: False

    # infra-specific fields
    work_pool:
      name: ccdi-curation-2gb
      work_queue_name: null
      job_variables: {}

  - name: template-exampler
    version: null
    tags: ["Production","V2"]
    description: null
    entrypoint: workflows/Template_Exampler.py:run_template_exampler
    schedule: null

    # flow-specific parameters
    parameters:
      bucket: "ccdi-validation"
      number_of_entries: 20

    # pull action to overwrite from file pull action
    pull:
      - prefect.projects.steps.git_clone_project:
          id: clone-step
          repository: https://github.com/CBIIT/ChildhoodCancerDataInitiative-Prefect_Pipeline.git
          branch: 1.0.1
      - prefect.projects.steps.pip_install_requirements:
          requirements_file: requirements.txt
          directory: "{{ clone-step.directory }}"
          stream_output: False

    # infra-specific fields
    work_pool:
      name: ccdi-curation-2gb
      work_queue_name: null
      job_variables: {}

  - name: ccdi-file-copier
    version: null
    tags: ["Production","V2"]
    description: null
    entrypoint: workflows/File_Mover.py:file_mover
    schedule: null

    # flow-specific parameters
    parameters:
      bucket: "ccdi-validation"

    # pull action to overwrite from file pull action
    pull:
      - prefect.projects.steps.git_clone_project:
          id: clone-step
          repository: https://github.com/CBIIT/ChildhoodCancerDataInitiative-Prefect_Pipeline.git
          branch: 1.1.4
      - prefect.projects.steps.pip_install_requirements:
          requirements_file: requirements.txt
          directory: "{{ clone-step.directory }}"
          stream_output: False

    # infra-specific fields
    work_pool:
      name: ccdi-curation-60gb
      work_queue_name: null
      job_variables: {}

  - name: get-parameter-2gb
    version: null
    tags: ["Test"]
    description: null
    entrypoint: workflows/get_aws_parameter.py:get_aws_parameter
    schedule: null

    # flow-specific parameters
    parameters:
      parameter_name: "prefect-test"

    # pull action to overwrite from file pull action
    pull:
      - prefect.projects.steps.git_clone_project:
          id: clone-step
          repository: https://github.com/CBIIT/ChildhoodCancerDataInitiative-Prefect_Pipeline.git
          branch: main
      - prefect.projects.steps.pip_install_requirements:
          requirements_file: requirements.txt
          directory: "{{ clone-step.directory }}"
          stream_output: False

    # infra-specific fields
    work_pool:
      name: ccdi-curation-2gb
      work_queue_name: null
      job_variables: {}

  - name: pull-neo4j-data-8gb-ccdi
    version: null
    tags: ["Production","V2"]
    description: null
    entrypoint: workflows/pull_neo4j_data.py:pull_neo4j_data
    schedule: null

    # flow-specific parameters
    parameters:
      bucket: "ccdi-validation"
      uri_parameter: "uri"
      username_parameter: "username"
      password_parameter: "password"
    

    # pull action to overwrite from file pull action
    pull:
      - prefect.projects.steps.git_clone_project:
          id: clone-step
          repository: https://github.com/CBIIT/ChildhoodCancerDataInitiative-Prefect_Pipeline.git
          branch: main
      - prefect.projects.steps.pip_install_requirements:
          requirements_file: requirements.txt
          directory: "{{ clone-step.directory }}"
          stream_output: False

    # infra-specific fields
    work_pool:
      name: ccdi-curation-8gb
      work_queue_name: null
      job_variables: {}

  - name: pull-neo4j-data-16gb-c3dc
    version: null
    tags: ["Production","V2"]
    description: null
    entrypoint: workflows/pull_neo4j_data.py:pull_neo4j_data
    schedule: null

    # flow-specific parameters
    parameters:
      bucket: "c3dc-curation"
      uri_parameter: "uri"
      username_parameter: "username"
      password_parameter: "password"
    

    # pull action to overwrite from file pull action
    pull:
      - prefect.projects.steps.git_clone_project:
          id: clone-step
          repository: https://github.com/CBIIT/ChildhoodCancerDataInitiative-Prefect_Pipeline.git
          branch: main
      - prefect.projects.steps.pip_install_requirements:
          requirements_file: requirements.txt
          directory: "{{ clone-step.directory }}"
          stream_output: False

    # infra-specific fields
    work_pool:
      name: ccdi-c3dc-16gb
      work_queue_name: null
      job_variables: {}

  - name: validate-neo4j-data-32gb
    version: null
    tags: ["Production","V2"]
    description: null
    entrypoint: workflows/validate_neo4j_data.py:validate_neo4j_data
    schedule: null

    # flow-specific parameters
    parameters:
      bucket: "ccdi-validation"

    # pull action to overwrite from file pull action
    pull:
      - prefect.projects.steps.git_clone_project:
          id: clone-step
          repository: https://github.com/CBIIT/ChildhoodCancerDataInitiative-Prefect_Pipeline.git
          branch: 1.0.1
      - prefect.projects.steps.pip_install_requirements:
          requirements_file: requirements.txt
          directory: "{{ clone-step.directory }}"
          stream_output: False

    # infra-specific fields
    work_pool:
      name: ccdi-curation-32gb
      work_queue_name: null
      job_variables: {}

  - name: ccdi-guid-checker-32gb
    version: null
    tags: ["Production","V2"]
    description: null
    entrypoint: workflows/guid_checker.py:guid_checker_runner
    schedule: null

    # flow-specific parameters
    parameters:
      bucket: "ccdi-validation"
      file_path: "inputs/CCDI_Submission_Template_v1.7.2_10ExampleR20231228.xlsx"
      runner: "your_uniq_id"

    # pull action to overwrite from file pull action
    pull:
      - prefect.projects.steps.git_clone_project:
          id: clone-step
          repository: https://github.com/CBIIT/ChildhoodCancerDataInitiative-Prefect_Pipeline.git
          branch: main
      - prefect.projects.steps.pip_install_requirements:
          requirements_file: requirements.txt
          directory: "{{ clone-step.directory }}"
          stream_output: False

    # infra-specific fields
    work_pool:
      name: ccdi-curation-32gb
      work_queue_name: null
      job_variables: {}

  # base metadata
  - name: model-mapping-maker-8gb
    version: null
    tags: ["Production","V2"]
    description: null
    entrypoint: workflows/model_mapping_maker.py:runner
    schedule: null

    # flow-specific parameters
    parameters:
      bucket: "ccdi-validation"
      runner: "your_uniq_id"
      old_model_repository: "ccdi-model"
      new_model_repository: "ccdi-model"
      old_model_file_location: "model-desc/ccdi-model.yml"
      new_model_file_location: "model-desc/ccdi-model.yml"
      old_model_version: ""
      new_model_version: ""
      base_mode:  False 
      nodes_mapping_file: "path_to/nodes_file/in/s3_bucket"
      relationship_mapping_file: "path_to/nodes_file/in/s3_bucket"

    # pull action to overwrite from file pull action
    pull:
      - prefect.projects.steps.git_clone_project:
          id: clone-step
          repository: https://github.com/CBIIT/ChildhoodCancerDataInitiative-Prefect_Pipeline.git
          branch: main
      - prefect.projects.steps.pip_install_requirements:
          requirements_file: requirements.txt
          directory: "{{ clone-step.directory }}"
          stream_output: False

    # infra-specific fields
    work_pool:
      name: ccdi-curation-8gb
      work_queue_name: null
      job_variables: {} 

  - name: ccdi-template-liftover
    version: null
    tags: ["Production","V2"]
    description: null
    entrypoint: workflows/ccdi_manifest_liftover.py:manifest_liftover
    schedule: null

    # flow-specific parameters
    parameters:
      bucket: "ccdi-validation"
      lift_to_tag: "1.9.1"
      liftover_mapping_filepath: "Model_Mapping_Maker/1.7.2-1.9.1/model_mapping_maker_20240718_T133843/1.7.2_1.9.1_MAPPING_20240718.tsv"

    # pull action to overwrite from file pull action
    pull:
      - prefect.projects.steps.git_clone_project:
          id: clone-step
          repository: https://github.com/CBIIT/ChildhoodCancerDataInitiative-Prefect_Pipeline.git
          branch: 1.0.1
      - prefect.projects.steps.pip_install_requirements:
          requirements_file: requirements.txt
          directory: "{{ clone-step.directory }}"
          stream_output: False

    # infra-specific fields
    work_pool:
      name: ccdi-curation-32gb
      work_queue_name: null
      job_variables: {}

  - name: dcf-index
    version: null
    tags: ["Production","V2"]
    description: null
    entrypoint: workflows/dcf_indexing.py:dcf_index_manifest
    schedule: null

    # flow-specific parameters
    parameters:
      bucket: "ccdi-validation"

    # pull action to overwrite from file pull action
    pull:
      - prefect.projects.steps.git_clone_project:
          id: clone-step
          repository: https://github.com/CBIIT/ChildhoodCancerDataInitiative-Prefect_Pipeline.git
          branch: 1.0.1
      - prefect.projects.steps.pip_install_requirements:
          requirements_file: requirements.txt
          directory: "{{ clone-step.directory }}"
          stream_output: False

    # infra-specific fields
    work_pool:
      name: ccdi-curation-8gb
      work_queue_name: null
      job_variables: {}

  - name: fetch-size-md5sum
    version: null
    tags: ["Production","V2"]
    description: null
    entrypoint: workflows/fetch_size_md5sum.py:get_size_md5sum
    schedule: null

    # flow-specific parameters
    parameters:
      bucket: "ccdi-validation"

    # pull action to overwrite from file pull action
    pull:
      - prefect.projects.steps.git_clone_project:
          id: clone-step
          repository: https://github.com/CBIIT/ChildhoodCancerDataInitiative-Prefect_Pipeline.git
          branch: 1.0.1
      - prefect.projects.steps.pip_install_requirements:
          requirements_file: requirements.txt
          directory: "{{ clone-step.directory }}"
          stream_output: False

    # infra-specific fields
    work_pool:
      name: ccdi-curation-8gb
      work_queue_name: null
      job_variables: {}

  - name: file-remover
    version: null
    tags: ["Production","V2"]
    description: null
    entrypoint: workflows/File_Remover.py:run_file_remover
    schedule: null

    # flow-specific parameters
    parameters:

    # pull action to overwrite from file pull action
    pull:
      - prefect.deployments.steps.git_clone:
          id: clone-step
          repository: https://github.com/CBIIT/ChildhoodCancerDataInitiative-Prefect_Pipeline.git
          branch: 1.1.1
      - prefect.deployments.steps.pip_install_requirements:
          requirements_file: requirements.txt
          directory: "{{ clone-step.directory }}"
          stream_output: False
      

    # infra-specific fields
    work_pool:
      name: ccdi-curation-32gb
      work_queue_name: null
      job_variables: {}

  - name: get-parameter
    version: null
    tags: ["Production","V2"]
    description: null
    entrypoint: workflows/get_aws_parameter.py:get_aws_parameter
    schedule: null

    # flow-specific parameters
    parameters:
      parameter_name: "prefect-test"

    # pull action to overwrite from file pull action
    pull:
      - prefect.projects.steps.git_clone_project:
          id: clone-step
          repository: https://github.com/CBIIT/ChildhoodCancerDataInitiative-Prefect_Pipeline.git
          branch: 1.0.1
      - prefect.projects.steps.pip_install_requirements:
          requirements_file: requirements.txt
          directory: "{{ clone-step.directory }}"
          stream_output: False

    # infra-specific fields
    work_pool:
      name: ccdi-curation-2gb
      work_queue_name: null
      job_variables: {}

  - name: join-tsv-to-manifest
    version: null
    tags: ["Production","V2"]
    description: null
    entrypoint: workflows/db_tsv_to_manifest.py:join_tsv_to_manifest
    schedule: null

    # flow-specific parameters
    parameters:
      bucket: "ccdi-validation"

    # pull action to overwrite from file pull action
    pull:
      - prefect.projects.steps.git_clone_project:
          id: clone-step
          repository: https://github.com/CBIIT/ChildhoodCancerDataInitiative-Prefect_Pipeline.git
          branch: 1.0.16
      - prefect.projects.steps.pip_install_requirements:
          requirements_file: requirements.txt
          directory: "{{ clone-step.directory }}"
          stream_output: False

    # infra-specific fields
    work_pool:
      name: ccdi-curation-16gb
      work_queue_name: null
      job_variables: {}

  - name: mci-release-manifest
    version: null
    tags: ["Production","V2"]
    description: null
    entrypoint: workflows/mci_release_run.py:mci_release_manifest
    schedule: null

    # flow-specific parameters
    parameters:
      bucket: "ccdi-validation"
      template_tag: "2.1.0"

    # pull action to overwrite from file pull action
    pull:
      - prefect.projects.steps.git_clone_project:
          id: clone-step
          repository: https://github.com/CBIIT/ChildhoodCancerDataInitiative-Prefect_Pipeline.git
          branch: 1.3.3
      - prefect.projects.steps.pip_install_requirements:
          requirements_file: requirements.txt
          directory: "{{ clone-step.directory }}"
          stream_output: False

    # infra-specific fields
    work_pool:
      name: ccdi-curation-8gb
      work_queue_name: null
      job_variables: {}

  - name: model-to-submission
    version: null
    tags: ["Production","V2"]
    description: null
    entrypoint: workflows/model_to_submission.py:create_submission_manifest
    schedule: null

    # flow-specific parameters
    parameters:
      bucket: "ccdi-validation"

    # pull action to overwrite from file pull action
    pull:
      - prefect.projects.steps.git_clone_project:
          id: clone-step
          repository: https://github.com/CBIIT/ChildhoodCancerDataInitiative-Prefect_Pipeline.git
          branch: 1.0.1
      - prefect.projects.steps.pip_install_requirements:
          requirements_file: requirements.txt
          directory: "{{ clone-step.directory }}"
          stream_output: False

    # infra-specific fields
    work_pool:
      name: ccdi-curation-2gb
      work_queue_name: null
      job_variables: {}

  - name: new-model-validation
    version: null
    tags: ["Production","V2"]
    description: null
    entrypoint: workflows/new_model_validation.py:validate_new_model
    schedule: null

    # flow-specific parameters
    parameters:
      bucket: "ccdi-validation"

    # pull action to overwrite from file pull action
    pull:
      - prefect.projects.steps.git_clone_project:
          id: clone-step
          repository: https://github.com/CBIIT/ChildhoodCancerDataInitiative-Prefect_Pipeline.git
          branch: 1.0.1
      - prefect.projects.steps.pip_install_requirements:
          requirements_file: requirements.txt
          directory: "{{ clone-step.directory }}"
          stream_output: False

    # infra-specific fields
    work_pool:
      name: ccdi-curation-2gb
      work_queue_name: null
      job_variables: {}

  - name: submission-cruncher
    version: null
    tags: ["Production","V2"]
    description: null
    entrypoint: workflows/Submission_Cruncher.py:submission_cruncher
    schedule: null

    # flow-specific parameters
    parameters:
      bucket: "ccdi-validation"

    # pull action to overwrite from file pull action
    pull:
      - prefect.projects.steps.git_clone_project:
          id: clone-step
          repository: https://github.com/CBIIT/ChildhoodCancerDataInitiative-Prefect_Pipeline.git
          branch: 1.0.1
      - prefect.projects.steps.pip_install_requirements:
          requirements_file: requirements.txt
          directory: "{{ clone-step.directory }}"
          stream_output: False

    # infra-specific fields
    work_pool:
      name: ccdi-curation-8gb
      work_queue_name: null
      job_variables: {}

  - name: file-mover
    version: null
    tags: ["Production","V2"]
    description: null
    entrypoint: workflows/file_mover_delete.py:file_mover_delete
    schedule: null

    # flow-specific parameters
    parameters:
      bucket: "ccdi-validation"

    # pull action to overwrite from file pull action
    pull:
      - prefect.projects.steps.git_clone_project:
          id: clone-step
          repository: https://github.com/CBIIT/ChildhoodCancerDataInitiative-Prefect_Pipeline.git
          branch: 1.0.3
      - prefect.projects.steps.pip_install_requirements:
          requirements_file: requirements.txt
          directory: "{{ clone-step.directory }}"
          stream_output: False

    # infra-specific fields
    work_pool:
      name: ccdi-curation-32gb
      work_queue_name: null
      job_variables: {}

  - name: ccdi-to-sra
    version: null
    tags: ["TEST"]
    description: null
    entrypoint: workflows/ccdi_to_sra.py:run_ccdi_to_sra
    schedule: null

    # flow-specific parameters
    parameters:
      bucket: "ccdi-validation"

    # pull action to overwrite from file pull action
    pull:
      - prefect.projects.steps.git_clone_project:
          id: clone-step
          repository: https://github.com/CBIIT/ChildhoodCancerDataInitiative-Prefect_Pipeline.git
          branch: CCDIDC-1334_sra_library_id
      - prefect.projects.steps.pip_install_requirements:
          requirements_file: requirements.txt
          directory: "{{ clone-step.directory }}"
          stream_output: False

    # infra-specific fields
    work_pool:
      name: ccdi-curation-60gb
      work_queue_name: null
      job_variables: {}
      
  - name: neo4j-stats
    version: null
    tags: ["Production","V2"]
    description: null
    entrypoint: workflows/neo4j_stats.py:pull_neo4j_stats
    schedule: null

    # flow-specific parameters
    parameters:
      bucket: "ccdi-validation"

    # pull action to overwrite from file pull action
    pull:
      - prefect.projects.steps.git_clone_project:
          id: clone-step
          repository: https://github.com/CBIIT/ChildhoodCancerDataInitiative-Prefect_Pipeline.git
          branch: main
      - prefect.projects.steps.pip_install_requirements:
          requirements_file: requirements.txt
          directory: "{{ clone-step.directory }}"
          stream_output: False

    # infra-specific fields
    work_pool:
      name: ccdi-curation-32gb
      work_queue_name: null
      job_variables: {}  

  - name: join-tsv-to-manifest_OLD
    version: null
    tags: ["Production","V2"]
    description: null
    entrypoint: workflows/db_tsv_to_manifest.py:join_tsv_to_manifest
    schedule: null

    # flow-specific parameters
    parameters:
      bucket: "ccdi-validation"

    # pull action to overwrite from file pull action
    pull:
      - prefect.projects.steps.git_clone_project:
          id: clone-step
          repository: https://github.com/CBIIT/ChildhoodCancerDataInitiative-Prefect_Pipeline.git
          branch: 1.0.1
      - prefect.projects.steps.pip_install_requirements:
          requirements_file: requirements.txt
          directory: "{{ clone-step.directory }}"
          stream_output: False

  - name: guid-meta-check
    version: null
    tags: ["Production","V2"]
    description: null
    entrypoint: src/sandbox_indexd_guid_validation.py:guid_validation_between_sandbox_indexd
    schedule: null

    # flow-specific parameters
    parameters:
      bucket: "ccdi-validation"

    # pull action to overwrite from file pull action
    pull:
      - prefect.projects.steps.git_clone_project:
          id: clone-step
          repository: https://github.com/CBIIT/ChildhoodCancerDataInitiative-Prefect_Pipeline.git
          branch: 1.1.7
      - prefect.projects.steps.pip_install_requirements:
          requirements_file: requirements.txt
          directory: "{{ clone-step.directory }}"
          stream_output: False

  - name: DB-props-uniq-report
    version: null
    tags: ["Production","V2"]
    description: null
    entrypoint: src/neo4j_data_tools.py:report_unique_values_properties
    schedule: null

    # flow-specific parameters
    parameters:
      bucket: "ccdi-validation"

    # pull action to overwrite from file pull action
    pull:
      - prefect.projects.steps.git_clone_project:
          id: clone-step
          repository: https://github.com/CBIIT/ChildhoodCancerDataInitiative-Prefect_Pipeline.git
          branch: 1.2.0
      - prefect.projects.steps.pip_install_requirements:
          requirements_file: requirements.txt
          directory: "{{ clone-step.directory }}"
          stream_output: False

    # infra-specific fields
    work_pool:
      name: ccdi-curation-8gb
      work_queue_name: null
      job_variables: {}  

  - name: bucket-content-search
    version: null
    tags: ["Production","V2"]
    description: null
    entrypoint: src/search_bucket_content.py:search_buckets_content
    schedule: null

    # flow-specific parameters
    parameters:
      bucket: "ccdi-validation"

    # pull action to overwrite from file pull action
    pull:
      - prefect.projects.steps.git_clone_project:
          id: clone-step
          repository: https://github.com/CBIIT/ChildhoodCancerDataInitiative-Prefect_Pipeline.git
          branch: 1.2.2
      - prefect.projects.steps.pip_install_requirements:
          requirements_file: requirements.txt
          directory: "{{ clone-step.directory }}"
          stream_output: False

    # infra-specific fields
    work_pool:
      name: ccdi-curation-8gb
      work_queue_name: null
      job_variables: {}

  - name: ccdi-cpi-api-fetch
    version: null
    tags: ["Production", "V2", "CPI"]
    description: "Fetch associated ids of all CCDI participants using CPI API"
    entrypoint: workflows/cpi_api_return.py:get_associated_domains_ids
    schedule: null
    
    # flow-specific parameters
    parameters:
      bucket: "ccdi-validation"
      uri_parameter: "uri"
      username_parameter: "username"
      password_parameter: "password"

    # pull action to overwrite from file pull action
    pull:
      - prefect.projects.steps.git_clone_project:
          id: clone-step
          repository: https://github.com/CBIIT/ChildhoodCancerDataInitiative-Prefect_Pipeline.git
          branch: main
      - prefect.projects.steps.pip_install_requirements:
          requirements_file: requirements.txt
          directory: "{{ clone-step.directory }}"
          stream_output: False

    # infra-specific fields
    work_pool:
      name: ccdi-curation-8gb
      work_queue_name: null
      job_variables: {}


  - name: ccdi-gdc-transformation-16gb
    version: null
    tags: ["Production","V2"]
    description: null
    entrypoint: workflows/ccdi_to_gdc.py:ccdi_to_gdc_run
    
    # flow-specific parameters
    parameters:
      bucket: "ccdi-validation"
      runner: "runner_id"
      file_path: "inputs/CCDI_Submission_Template_v1.9.1_20Exampler.xlsx"
      ccdi_gdc_translation_file: ""
      platform_preservation_file: ""

    # pull action to overwrite from file pull action
    pull:
      - prefect.projects.steps.git_clone_project:
          id: clone-step
          repository: https://github.com/CBIIT/ChildhoodCancerDataInitiative-Prefect_Pipeline.git
          branch: main
      - prefect.projects.steps.pip_install_requirements:
          requirements_file: requirements.txt
          directory: "{{ clone-step.directory }}"
          stream_output: False

    # infra-specific fields
    work_pool:
      name: ccdi-curation-16gb
      work_queue_name: null
      job_variables: {}

  # base metadata
  - name: ccdi-gdc-import
    version: null
    tags: ["Production","V2"] 
    description: null
    entrypoint: workflows/gdc_import.py:runner
    schedule: null

    # flow-specific parameters
    parameters:
      bucket: "ccdi-validation"
      file_path: ""
      runner: ""
      node_type: "case"
      secret_name_path: "ccdi/nonprod/inventory/gdc-token"
      secret_key_name: "gdc-token"
      project_id: "CCDI-MCI"
      sstr: "phs002790.v7"
      check_for_updates: "yes"

    # pull action to overwrite from file pull action
    pull:
      - prefect.projects.steps.git_clone_project:
          id: clone-step
          repository: https://github.com/CBIIT/ChildhoodCancerDataInitiative-Prefect_Pipeline.git
          branch: main
      - prefect.projects.steps.pip_install_requirements:
          requirements_file: requirements.txt
          directory: "{{ clone-step.directory }}"
          stream_output: False

    # infra-specific fields
    work_pool:
      name: ccdi-curation-16gb
      work_queue_name: null
      job_variables: {}

  # base metadata
  - name: ccdi-gdc-file-upload
    version: null
    tags: [ "Production","V2" ]
    description: null
    entrypoint: workflows/gdc_file_upload.py:runner
    schedule: null

    # flow-specific parameters
    parameters:
      bucket: "ccdi-validation"
      project_id: "CCDI-MCI"
      manifest_path: ""
      gdc_client_path: "bullenca/file_upload_test/gdc-client"
      runner: ""
      secret_name_path: "ccdi/nonprod/inventory/gdc-token"
      secret_key_name: "gdc-token"
      upload_part_size_mb: 6
      n_processes: 40
      process_type: "upload_files"


    # pull action to overwrite from file pull action
    pull:
    - prefect.projects.steps.git_clone_project:
        id: clone-step
        repository: https://github.com/CBIIT/ChildhoodCancerDataInitiative-Prefect_Pipeline.git
        branch: main
    - prefect.projects.steps.pip_install_requirements:
        requirements_file: requirements.txt
        directory: "{{ clone-step.directory }}"
        stream_output: False

    # infra-specific fields
    work_pool:
      name: ccdi-curation-32gb
      work_queue_name: null
      job_variables: {}


  - name: ccdi-neo4j-db_diff
    version: null
    tags: ["Production","V2"]
    description: null
    entrypoint: workflows/neo4j_db_diff.py:diff_sandbox_dev_neo4j
    schedule: null

    # flow-specific parameters
    parameters:
      bucket: "ccdi-validation"
      runner: "your_uniq_id"
      database_1: "Curation"
      database_2: "Dev"

    # pull action to overwrite from file pull action
    pull:
      - prefect.projects.steps.git_clone_project:
          id: clone-step
          repository: https://github.com/CBIIT/ChildhoodCancerDataInitiative-Prefect_Pipeline.git
          branch: main
      - prefect.projects.steps.pip_install_requirements:
          requirements_file: requirements.txt
          directory: "{{ clone-step.directory }}"
          stream_output: False

    # infra-specific fields
    work_pool:
      name: ccdi-curation-8gb
      work_queue_name: null
      job_variables: {}


#################
#
# PREFECT V3 Deployments
#
#################

  - name: bucket-reader-2gb-v3
    version: null
    tags: ["Production","V3"]
    description: null
    entrypoint: workflows/bucket_reader.py:reader
    schedule: null

    # flow-specific parameters
    parameters:
      runner: "your_uniq_id"

    # pull action to overwrite from file pull action
    pull:
      - prefect.deployments.steps.git_clone:
          id: clone-step
          repository: https://github.com/CBIIT/ChildhoodCancerDataInitiative-Prefect_Pipeline.git
          branch: main
      - prefect.deployments.steps.pip_install_requirements:
          requirements_file: requirements_V3.txt
          directory: "{{ clone-step.directory }}"
          stream_output: False

    # infra-specific fields
    work_pool:
      name: ccdi-curation-2gb-prefect-3.2.14-python3.9
      work_queue_name: null
      job_variables: {}

  # base metadata
  - name: ccdi-data-curation-2gb-v3
    version: null
    tags: ["Production","V3"]
    description: null
    entrypoint: workflows/s3-Prefect-Pipeline.py:runner
    schedule: null

    # flow-specific parameters
    parameters:
      bucket: "ccdi-validation"
      file_path: "inputs/CCDI_Submission_Template_v1.9.1_20Exampler.xlsx"
      #runner: "your_uniq_id"
      #optional parmaeters below, uncomment if needed
      #output_folder: "output_folder_name"
      #template_path: "inputs/CCDI_Submission_Template_v1.7.1.xlsx"
      #sra_template_path: "inputs/phsXXXXXX.xlsx"

    # pull action to overwrite from file pull action
    pull:
      - prefect.deployments.steps.git_clone:
          id: clone-step
          repository: https://github.com/CBIIT/ChildhoodCancerDataInitiative-Prefect_Pipeline.git
          branch: main
      - prefect.deployments.steps.pip_install_requirements:
          requirements_file: requirements_V3.txt
          directory: "{{ clone-step.directory }}"
          stream_output: False

    # infra-specific fields
    work_pool:
      name: ccdi-curation-2gb-prefect-3.2.14-python3.9
      work_queue_name: null
      job_variables: {}

  - name: ccdi-data-curation-8gb-v3
    version: null
    tags: ["Production","V3"]
    description: null
    entrypoint: workflows/s3-Prefect-Pipeline.py:runner
    schedule: null

    # flow-specific parameters
    parameters:
      bucket: "ccdi-validation"
      file_path: "inputs/CCDI_Submission_Template_v1.9.1_20Exampler.xlsx"
      #runner: "your_uniq_id"
      #optional parmaeters below, uncomment if needed
      #output_folder: "output_folder_name"
      #template_path: "inputs/CCDI_Submission_Template_v1.7.1.xlsx"
      #sra_template_path: "inputs/phsXXXXXX.xlsx"

    # pull action to overwrite from file pull action
    pull:
      - prefect.deployments.steps.git_clone:
          id: clone-step
          repository: https://github.com/CBIIT/ChildhoodCancerDataInitiative-Prefect_Pipeline.git
          branch: main
      - prefect.deployments.steps.pip_install_requirements:
          requirements_file: requirements_V3.txt
          directory: "{{ clone-step.directory }}"
          stream_output: False

    # infra-specific fields
    work_pool:
      name: ccdi-curation-8gb-prefect-3.2.14-python3.9
      work_queue_name: null
      job_variables: {}
  
  - name: ccdi-data-curation-16gb-v3
    version: null
    tags: ["Production","V3"]
    description: null
    entrypoint: workflows/s3-Prefect-Pipeline.py:runner
    schedule: null

    # flow-specific parameters
    parameters:
      bucket: "ccdi-validation"
      file_path: "inputs/CCDI_Submission_Template_v1.9.1_20Exampler.xlsx"
      #runner: "your_uniq_id"
      #optional parmaeters below, uncomment if needed
      #output_folder: "output_folder_name"
      #template_path: "inputs/CCDI_Submission_Template_v1.7.1.xlsx"
      #sra_template_path: "inputs/phsXXXXXX.xlsx"

    # pull action to overwrite from file pull action
    pull:
      - prefect.deployments.steps.git_clone:
          id: clone-step
          repository: https://github.com/CBIIT/ChildhoodCancerDataInitiative-Prefect_Pipeline.git
          branch: main
      - prefect.deployments.steps.pip_install_requirements:
          requirements_file: requirements_V3.txt
          directory: "{{ clone-step.directory }}"
          stream_output: False

    # infra-specific fields
    work_pool:
      name: ccdi-curation-16gb-prefect-3.2.14-python3.9
      work_queue_name: null
      job_variables: {}
  
  - name: ccdi-data-curation-32gb-v3
    version: null
    tags: ["Production","V3"]
    description: null
    entrypoint: workflows/s3-Prefect-Pipeline.py:runner
    schedule: null

    # flow-specific parameters
    parameters:
      bucket: "ccdi-validation"
      file_path: "inputs/CCDI_Submission_Template_v1.9.1_20Exampler.xlsx"
      #runner: "your_uniq_id"
      #optional parmaeters below, uncomment if needed
      #output_folder: "output_folder_name"
      #template_path: "inputs/CCDI_Submission_Template_v1.7.1.xlsx"
      #sra_template_path: "inputs/phsXXXXXX.xlsx"

    # pull action to overwrite from file pull action
    pull:
      - prefect.deployments.steps.git_clone:
          id: clone-step
          repository: https://github.com/CBIIT/ChildhoodCancerDataInitiative-Prefect_Pipeline.git
          branch: main
      - prefect.deployments.steps.pip_install_requirements:
          requirements_file: requirements_V3.txt
          directory: "{{ clone-step.directory }}"
          stream_output: False

    # infra-specific fields
    work_pool:
      name: ccdi-curation-32gb-prefect-3.2.14-python3.9
      work_queue_name: null
      job_variables: {}

  - name: ccdi-data-curation-60gb-v3
    version: null
    tags: ["Production","V3"]
    description: null
    entrypoint: workflows/s3-Prefect-Pipeline.py:runner
    schedule: null

    # flow-specific parameters
    parameters:
      bucket: "ccdi-validation"
      file_path: "inputs/CCDI_Submission_Template_v1.9.1_20Exampler.xlsx"
      #runner: "your_uniq_id"
      #optional parmaeters below, uncomment if needed
      #output_folder: "output_folder_name"
      #template_path: "inputs/CCDI_Submission_Template_v1.7.1.xlsx"
      #sra_template_path: "inputs/phsXXXXXX.xlsx"

    # pull action to overwrite from file pull action
    pull:
      - prefect.deployments.steps.git_clone:
          id: clone-step
          repository: https://github.com/CBIIT/ChildhoodCancerDataInitiative-Prefect_Pipeline.git
          branch: main
      - prefect.deployments.steps.pip_install_requirements:
          requirements_file: requirements_V3.txt
          directory: "{{ clone-step.directory }}"
          stream_output: False

    # infra-specific fields
    work_pool:
      name: ccdi-curation-60gb-prefect-3.2.14-python3.9
      work_queue_name: null
      job_variables: {}

  - name: template-exampler-v3
    version: null
    tags: ["Production","V3"]
    description: null
    entrypoint: workflows/Template_Exampler.py:run_template_exampler
    schedule: null

    # flow-specific parameters
    parameters:
      bucket: "ccdi-validation"
      number_of_entries: 20

    # pull action to overwrite from file pull action
    pull:
      - prefect.deployments.steps.git_clone:
          id: clone-step
          repository: https://github.com/CBIIT/ChildhoodCancerDataInitiative-Prefect_Pipeline.git
          branch: main
      - prefect.deployments.steps.pip_install_requirements:
          requirements_file: requirements_V3.txt
          directory: "{{ clone-step.directory }}"
          stream_output: False

    # infra-specific fields
    work_pool:
      name: ccdi-curation-2gb-prefect-3.2.14-python3.9
      work_queue_name: null
      job_variables: {}

  - name: ccdi-file-copier-v3
    version: null
    tags: ["Production","V3"]
    description: null
    entrypoint: workflows/File_Mover.py:file_mover
    schedule: null

    # flow-specific parameters
    parameters:
      bucket: "ccdi-validation"

    # pull action to overwrite from file pull action
    pull:
      - prefect.deployments.steps.git_clone:
          id: clone-step
          repository: https://github.com/CBIIT/ChildhoodCancerDataInitiative-Prefect_Pipeline.git
          branch: main
      - prefect.deployments.steps.pip_install_requirements:
          requirements_file: requirements_V3.txt
          directory: "{{ clone-step.directory }}"
          stream_output: False

    # infra-specific fields
    work_pool:
      name: ccdi-curation-60gb-prefect-3.2.14-python3.9
      work_queue_name: null
      job_variables: {}

  - name: get-parameter-2gb-v3
    version: null
    tags: ["Test", "V3"]
    description: null
    entrypoint: workflows/get_aws_parameter.py:get_aws_parameter
    schedule: null

    # flow-specific parameters
    parameters:
      parameter_name: "prefect-test"

    # pull action to overwrite from file pull action
    pull:
      - prefect.deployments.steps.git_clone:
          id: clone-step
          repository: https://github.com/CBIIT/ChildhoodCancerDataInitiative-Prefect_Pipeline.git
          branch: main
      - prefect.deployments.steps.pip_install_requirements:
          requirements_file: requirements_V3.txt
          directory: "{{ clone-step.directory }}"
          stream_output: False

    # infra-specific fields
    work_pool:
      name: ccdi-curation-2gb-prefect-3.2.14-python3.9
      work_queue_name: null
      job_variables: {}

  - name: pull-neo4j-data-32gb-ccdi-v3
    version: null
    tags: ["Production","V3"]
    description: null
    entrypoint: workflows/pull_neo4j_data.py:pull_neo4j_data
    schedule: null

    # flow-specific parameters
    parameters:
      bucket: "ccdi-validation"
      runner: "ccdi-sandbox-export"
      uri_parameter: "uri"
      username_parameter: "username"
      password_parameter: "password"
      study_id: ""

    # pull action to overwrite from file pull action
    pull:
      - prefect.deployments.steps.git_clone:
          id: clone-step
          repository: https://github.com/CBIIT/ChildhoodCancerDataInitiative-Prefect_Pipeline.git
          branch: main
      - prefect.deployments.steps.pip_install_requirements:
          requirements_file: requirements_V3.txt
          directory: "{{ clone-step.directory }}"
          stream_output: False

    # infra-specific fields
    work_pool:
      name: ccdi-curation-32gb-prefect-3.2.14-python3.9
      work_queue_name: null
      job_variables: {}

  - name: pull-neo4j-data-16gb-c3dc-v3
    version: null
    tags: ["Production","V3"]
    description: null
    entrypoint: workflows/pull_neo4j_data.py:pull_neo4j_data
    schedule: null

    # flow-specific parameters
    parameters:
      bucket: "c3dc-curation"
      uri_parameter: "uri"
      username_parameter: "username"
      password_parameter: "password"
    

    # pull action to overwrite from file pull action
    pull:
      - prefect.deployments.steps.git_clone:
          id: clone-step
          repository: https://github.com/CBIIT/ChildhoodCancerDataInitiative-Prefect_Pipeline.git
          branch: main
      - prefect.deployments.steps.pip_install_requirements:
          requirements_file: requirements_V3.txt
          directory: "{{ clone-step.directory }}"
          stream_output: False

    # infra-specific fields
    work_pool:
      name: ccdi-c3dc-16gb-prefect-2.20.3-python3.9
      work_queue_name: null
      job_variables: {}

  - name: validate-neo4j-data-32gb-v3
    version: null
    tags: ["Production","V3"]
    description: null
    entrypoint: workflows/validate_neo4j_data.py:validate_neo4j_data
    schedule: null

    # flow-specific parameters
    parameters:
      bucket: "ccdi-validation"

    # pull action to overwrite from file pull action
    pull:
      - prefect.deployments.steps.git_clone:
          id: clone-step
          repository: https://github.com/CBIIT/ChildhoodCancerDataInitiative-Prefect_Pipeline.git
          branch: main
      - prefect.deployments.steps.pip_install_requirements:
          requirements_file: requirements_V3.txt
          directory: "{{ clone-step.directory }}"
          stream_output: False

    # infra-specific fields
    work_pool:
      name: ccdi-curation-32gb-prefect-3.2.14-python3.9
      work_queue_name: null
      job_variables: {}

  - name: ccdi-guid-checker-32gb-v3
    version: null
    tags: ["Production","V3"]
    description: null
    entrypoint: workflows/guid_checker.py:guid_checker_runner
    schedule: null

    # flow-specific parameters
    parameters:
      bucket: "ccdi-validation"
      file_path: "inputs/CCDI_Submission_Template_v1.7.2_10ExampleR20231228.xlsx"
      runner: "your_uniq_id"

    # pull action to overwrite from file pull action
    pull:
      - prefect.deployments.steps.git_clone:
          id: clone-step
          repository: https://github.com/CBIIT/ChildhoodCancerDataInitiative-Prefect_Pipeline.git
          branch: main
      - prefect.deployments.steps.pip_install_requirements:
          requirements_file: requirements_V3.txt
          directory: "{{ clone-step.directory }}"
          stream_output: False

    # infra-specific fields
    work_pool:
      name: ccdi-curation-32gb-prefect-3.2.14-python3.9
      work_queue_name: null
      job_variables: {}

  # base metadata
  - name: model-mapping-maker-8gb-v3
    version: null
    tags: ["Production","V3"]
    description: null
    entrypoint: workflows/model_mapping_maker.py:runner
    schedule: null

    # flow-specific parameters
    parameters:
      bucket: "ccdi-validation"
      runner: "your_uniq_id"
      old_model_repository: "ccdi-model"
      new_model_repository: "ccdi-model"
      old_model_file_location: "model-desc/ccdi-model.yml"
      new_model_file_location: "model-desc/ccdi-model.yml"
      old_model_version: ""
      new_model_version: ""
      base_mode:  False 
      nodes_mapping_file: "path_to/nodes_file/in/s3_bucket"
      relationship_mapping_file: "path_to/nodes_file/in/s3_bucket"

    # pull action to overwrite from file pull action
    pull:
      - prefect.deployments.steps.git_clone:
          id: clone-step
          repository: https://github.com/CBIIT/ChildhoodCancerDataInitiative-Prefect_Pipeline.git
          branch: main
      - prefect.deployments.steps.pip_install_requirements:
          requirements_file: requirements_V3.txt
          directory: "{{ clone-step.directory }}"
          stream_output: False

    # infra-specific fields
    work_pool:
      name: ccdi-curation-8gb-prefect-3.2.14-python3.9
      work_queue_name: null
      job_variables: {} 

  - name: ccdi-template-liftover-v3
    version: null
    tags: ["Production","V3"]
    description: null
    entrypoint: workflows/ccdi_manifest_liftover.py:manifest_liftover
    schedule: null

    # flow-specific parameters
    parameters:
      bucket: "ccdi-validation"
      lift_to_tag: "1.9.1"
      liftover_mapping_filepath: "Model_Mapping_Maker/1.7.2-1.9.1/model_mapping_maker_20240718_T133843/1.7.2_1.9.1_MAPPING_20240718.tsv"

    # pull action to overwrite from file pull action
    pull:
      - prefect.deployments.steps.git_clone:
          id: clone-step
          repository: https://github.com/CBIIT/ChildhoodCancerDataInitiative-Prefect_Pipeline.git
          branch: main
      - prefect.deployments.steps.pip_install_requirements:
          requirements_file: requirements_V3.txt
          directory: "{{ clone-step.directory }}"
          stream_output: False

    # infra-specific fields
    work_pool:
      name: ccdi-curation-32gb-prefect-3.2.14-python3.9
      work_queue_name: null
      job_variables: {}

  - name: dcf-index-v3
    version: null
    tags: ["Production","V3"]
    description: null
    entrypoint: workflows/dcf_indexing.py:dcf_index_manifest
    schedule: null

    # flow-specific parameters
    parameters:
      bucket: "ccdi-validation"

    # pull action to overwrite from file pull action
    pull:
      - prefect.deployments.steps.git_clone:
          id: clone-step
          repository: https://github.com/CBIIT/ChildhoodCancerDataInitiative-Prefect_Pipeline.git
          branch: main
      - prefect.deployments.steps.pip_install_requirements:
          requirements_file: requirements_V3.txt
          directory: "{{ clone-step.directory }}"
          stream_output: False

    # infra-specific fields
    work_pool:
      name: ccdi-curation-8gb-prefect-3.2.14-python3.9
      work_queue_name: null
      job_variables: {}

  - name: fetch-size-md5sum-v3
    version: null
    tags: ["Production","V3"]
    description: null
    entrypoint: workflows/fetch_size_md5sum.py:get_size_md5sum
    schedule: null

    # flow-specific parameters
    parameters:
      bucket: "ccdi-validation"

    # pull action to overwrite from file pull action
    pull:
      - prefect.deployments.steps.git_clone:
          id: clone-step
          repository: https://github.com/CBIIT/ChildhoodCancerDataInitiative-Prefect_Pipeline.git
          branch: main
      - prefect.deployments.steps.pip_install_requirements:
          requirements_file: requirements_V3.txt
          directory: "{{ clone-step.directory }}"
          stream_output: False

    # infra-specific fields
    work_pool:
      name: ccdi-curation-8gb-prefect-3.2.14-python3.9
      work_queue_name: null
      job_variables: {}

  - name: file-remover-v3
    version: null
    tags: ["Production","V3"]
    description: null
    entrypoint: workflows/File_Remover.py:run_file_remover
    schedule: null

    # flow-specific parameters
    parameters: {}

    # pull action to overwrite from file pull action
    pull:
      - prefect.deployments.steps.git_clone:
          id: clone-step
          repository: https://github.com/CBIIT/ChildhoodCancerDataInitiative-Prefect_Pipeline.git
          branch: main
      - prefect.deployments.steps.pip_install_requirements:
          requirements_file: requirements_V3.txt
          directory: "{{ clone-step.directory }}"
          stream_output: False
      
    # infra-specific fields
    work_pool:
      name: ccdi-curation-32gb-prefect-3.2.14-python3.9
      work_queue_name: null
      job_variables: {}

  - name: get-parameter-v3
    version: null
    tags: ["Production","V3"]
    description: null
    entrypoint: workflows/get_aws_parameter.py:get_aws_parameter
    schedule: null

    # flow-specific parameters
    parameters:
      parameter_name: "prefect-test"

    # pull action to overwrite from file pull action
    pull:
      - prefect.deployments.steps.git_clone:
          id: clone-step
          repository: https://github.com/CBIIT/ChildhoodCancerDataInitiative-Prefect_Pipeline.git
          branch: main
      - prefect.deployments.steps.pip_install_requirements:
          requirements_file: requirements_V3.txt
          directory: "{{ clone-step.directory }}"
          stream_output: False

    # infra-specific fields
    work_pool:
      name: ccdi-curation-2gb-prefect-3.2.14-python3.9
      work_queue_name: null
      job_variables: {}

  - name: join-tsv-to-manifest-v3
    version: null
    tags: ["Production","V3"]
    description: null
    entrypoint: workflows/db_tsv_to_manifest.py:join_tsv_to_manifest
    schedule: null

    # flow-specific parameters
    parameters:
      bucket: "ccdi-validation"

    # pull action to overwrite from file pull action
    pull:
      - prefect.deployments.steps.git_clone:
          id: clone-step
          repository: https://github.com/CBIIT/ChildhoodCancerDataInitiative-Prefect_Pipeline.git
          branch: main
      - prefect.deployments.steps.pip_install_requirements:
          requirements_file: requirements_V3.txt
          directory: "{{ clone-step.directory }}"
          stream_output: False

    # infra-specific fields
    work_pool:
      name: ccdi-curation-16gb-prefect-3.2.14-python3.9
      work_queue_name: null
      job_variables: {}

  - name: mci-release-manifest-v3
    version: null
    tags: ["Production","V3"]
    description: null
    entrypoint: workflows/mci_release_run.py:mci_release_manifest
    schedule: null

    # flow-specific parameters
    parameters:
      bucket: "ccdi-validation"
      template_tag: "2.1.0"

    # pull action to overwrite from file pull action
    pull:
      - prefect.deployments.steps.git_clone:
          id: clone-step
          repository: https://github.com/CBIIT/ChildhoodCancerDataInitiative-Prefect_Pipeline.git
          branch: main
      - prefect.deployments.steps.pip_install_requirements:
          requirements_file: requirements_V3.txt
          directory: "{{ clone-step.directory }}"
          stream_output: False

    # infra-specific fields
    work_pool:
      name: ccdi-curation-8gb-prefect-3.2.14-python3.9
      work_queue_name: null
      job_variables: {}

  - name: model-to-submission-v3
    version: null
    tags: ["Production","V3"]
    description: null
    entrypoint: workflows/model_to_submission.py:create_submission_manifest
    schedule: null

    # flow-specific parameters
    parameters:
      bucket: "ccdi-validation"

    # pull action to overwrite from file pull action
    pull:
      - prefect.deployments.steps.git_clone:
          id: clone-step
          repository: https://github.com/CBIIT/ChildhoodCancerDataInitiative-Prefect_Pipeline.git
          branch: main
      - prefect.deployments.steps.pip_install_requirements:
          requirements_file: requirements_V3.txt
          directory: "{{ clone-step.directory }}"
          stream_output: False

    # infra-specific fields
    work_pool:
      name: ccdi-curation-2gb-prefect-3.2.14-python3.9
      work_queue_name: null
      job_variables: {}

  - name: new-model-validation-v3
    version: null
    tags: ["Production","V3"]
    description: null
    entrypoint: workflows/new_model_validation.py:validate_new_model
    schedule: null

    # flow-specific parameters
    parameters:
      bucket: "ccdi-validation"

    # pull action to overwrite from file pull action
    pull:
      - prefect.deployments.steps.git_clone:
          id: clone-step
          repository: https://github.com/CBIIT/ChildhoodCancerDataInitiative-Prefect_Pipeline.git
          branch: main
      - prefect.deployments.steps.pip_install_requirements:
          requirements_file: requirements_V3.txt
          directory: "{{ clone-step.directory }}"
          stream_output: False

    # infra-specific fields
    work_pool:
      name: ccdi-curation-2gb-prefect-3.2.14-python3.9
      work_queue_name: null
      job_variables: {}

  - name: submission-cruncher-v3
    version: null
    tags: ["Production","V3"]
    description: null
    entrypoint: workflows/Submission_Cruncher.py:submission_cruncher
    schedule: null

    # flow-specific parameters
    parameters:
      bucket: "ccdi-validation"

    # pull action to overwrite from file pull action
    pull:
      - prefect.deployments.steps.git_clone:
          id: clone-step
          repository: https://github.com/CBIIT/ChildhoodCancerDataInitiative-Prefect_Pipeline.git
          branch: main
      - prefect.deployments.steps.pip_install_requirements:
          requirements_file: requirements_V3.txt
          directory: "{{ clone-step.directory }}"
          stream_output: False

    # infra-specific fields
    work_pool:
      name: ccdi-curation-8gb-prefect-3.2.14-python3.9
      work_queue_name: null
      job_variables: {}

  - name: file-mover-v3
    version: null
    tags: ["Production","V3"]
    description: null
    entrypoint: workflows/file_mover_delete.py:file_mover_delete
    schedule: null

    # flow-specific parameters
    parameters:
      bucket: "ccdi-validation"

    # pull action to overwrite from file pull action
    pull:
      - prefect.deployments.steps.git_clone:
          id: clone-step
          repository: https://github.com/CBIIT/ChildhoodCancerDataInitiative-Prefect_Pipeline.git
          branch: main
      - prefect.deployments.steps.pip_install_requirements:
          requirements_file: requirements_V3.txt
          directory: "{{ clone-step.directory }}"
          stream_output: False

    # infra-specific fields
    work_pool:
      name: ccdi-curation-32gb-prefect-3.2.14-python3.9
      work_queue_name: null
      job_variables: {}

  - name: ccdi-to-sra-v3
    version: null
    tags: ["TEST","V3"]
    description: null
    entrypoint: workflows/ccdi_to_sra.py:run_ccdi_to_sra
    schedule: null

    # flow-specific parameters
    parameters:
      bucket: "ccdi-validation"

    # pull action to overwrite from file pull action
    pull:
      - prefect.deployments.steps.git_clone:
          id: clone-step
          repository: https://github.com/CBIIT/ChildhoodCancerDataInitiative-Prefect_Pipeline.git
          branch: main
      - prefect.deployments.steps.pip_install_requirements:
          requirements_file: requirements_V3.txt
          directory: "{{ clone-step.directory }}"
          stream_output: False

    # infra-specific fields
    work_pool:
      name: ccdi-curation-60gb-prefect-3.2.14-python3.9
      work_queue_name: null
      job_variables: {}
      
  - name: neo4j-stats-v3
    version: null
    tags: ["Production","V3"]
    description: null
    entrypoint: workflows/neo4j_stats.py:pull_neo4j_stats
    schedule: null

    # flow-specific parameters
    parameters:
      bucket: "ccdi-validation"

    # pull action to overwrite from file pull action
    pull:
      - prefect.deployments.steps.git_clone:
          id: clone-step
          repository: https://github.com/CBIIT/ChildhoodCancerDataInitiative-Prefect_Pipeline.git
          branch: main
      - prefect.deployments.steps.pip_install_requirements:
          requirements_file: requirements_V3.txt
          directory: "{{ clone-step.directory }}"
          stream_output: False

    # infra-specific fields
    work_pool:
      name: ccdi-curation-32gb-prefect-3.2.14-python3.9
      work_queue_name: null
      job_variables: {}  

  - name: join-tsv-to-manifest_OLD-v3
    version: null
    tags: ["Production","V3"]
    description: null
    entrypoint: workflows/db_tsv_to_manifest.py:join_tsv_to_manifest
    schedule: null

    # flow-specific parameters
    parameters:
      bucket: "ccdi-validation"

    # pull action to overwrite from file pull action
    pull:
      - prefect.deployments.steps.git_clone:
          id: clone-step
          repository: https://github.com/CBIIT/ChildhoodCancerDataInitiative-Prefect_Pipeline.git
          branch: main
      - prefect.deployments.steps.pip_install_requirements:
          requirements_file: requirements_V3.txt
          directory: "{{ clone-step.directory }}"
          stream_output: False

  - name: guid-meta-check-v3
    version: null
    tags: ["Production","V3"]
    description: null
    entrypoint: src/sandbox_indexd_guid_validation.py:guid_validation_between_sandbox_indexd
    schedule: null

    # flow-specific parameters
    parameters:
      bucket: "ccdi-validation"

    # pull action to overwrite from file pull action
    pull:
      - prefect.deployments.steps.git_clone:
          id: clone-step
          repository: https://github.com/CBIIT/ChildhoodCancerDataInitiative-Prefect_Pipeline.git
          branch: main
      - prefect.deployments.steps.pip_install_requirements:
          requirements_file: requirements_V3.txt
          directory: "{{ clone-step.directory }}"
          stream_output: False

  - name: DB-props-uniq-report-v3
    version: null
    tags: ["Production","V3"]
    description: null
    entrypoint: src/neo4j_data_tools.py:report_unique_values_properties
    schedule: null

    # flow-specific parameters
    parameters:
      bucket: "ccdi-validation"

    # pull action to overwrite from file pull action
    pull:
      - prefect.deployments.steps.git_clone:
          id: clone-step
          repository: https://github.com/CBIIT/ChildhoodCancerDataInitiative-Prefect_Pipeline.git
          branch: main
      - prefect.deployments.steps.pip_install_requirements:
          requirements_file: requirements_V3.txt
          directory: "{{ clone-step.directory }}"
          stream_output: False

    # infra-specific fields
    work_pool:
      name: ccdi-curation-8gb-prefect-3.2.14-python3.9
      work_queue_name: null
      job_variables: {}  

  - name: bucket-content-search-v3
    version: null
    tags: ["Production","V3"]
    description: null
    entrypoint: src/search_bucket_content.py:search_buckets_content
    schedule: null

    # flow-specific parameters
    parameters:
      bucket: "ccdi-validation"

    # pull action to overwrite from file pull action
    pull:
      - prefect.deployments.steps.git_clone:
          id: clone-step
          repository: https://github.com/CBIIT/ChildhoodCancerDataInitiative-Prefect_Pipeline.git
          branch: main
      - prefect.deployments.steps.pip_install_requirements:
          requirements_file: requirements_V3.txt
          directory: "{{ clone-step.directory }}"
          stream_output: False

    # infra-specific fields
    work_pool:
      name: ccdi-curation-8gb-prefect-3.2.14-python3.9
      work_queue_name: null
      job_variables: {}

  - name: ccdi-gdc-transformation-16gb-v3
    version: null
    tags: ["Production","V3"]
    description: null
    entrypoint: workflows/ccdi_to_gdc.py:ccdi_to_gdc_run
    schedule: null

    # flow-specific parameters
    parameters:
      bucket: "ccdi-validation"
      runner: "runner_id"
      file_path: "inputs/CCDI_Submission_Template_v1.9.1_20Exampler.xlsx"
      ccdi_gdc_translation_file: ""
      platform_preservation_file: ""

    # pull action to overwrite from file pull action
    pull:
      - prefect.deployments.steps.git_clone:
          id: clone-step
          repository: https://github.com/CBIIT/ChildhoodCancerDataInitiative-Prefect_Pipeline.git
          branch: main
      - prefect.deployments.steps.pip_install_requirements:
          requirements_file: requirements_V3.txt
          directory: "{{ clone-step.directory }}"
          stream_output: False

    # infra-specific fields
    work_pool:
      name: ccdi-curation-16gb-prefect-3.2.14-python3.9
      work_queue_name: null
      job_variables: {}

  # base metadata
  - name: ccdi-gdc-import-v3
    version: null
    tags: ["Production","V3"] 
    description: null
    entrypoint: workflows/gdc_import.py:runner
    schedule: null

    # flow-specific parameters
    parameters:
      bucket: "ccdi-validation"
      file_path: ""
      runner: ""
      node_type: "case"
      secret_name_path: "ccdi/nonprod/inventory/gdc-token"
      secret_key_name: "gdc-token"
      project_id: "CCDI-MCI"
      sstr: "phs002790.v7"
      check_for_updates: "yes"

    # pull action to overwrite from file pull action
    pull:
      - prefect.deployments.steps.git_clone:
          id: clone-step
          repository: https://github.com/CBIIT/ChildhoodCancerDataInitiative-Prefect_Pipeline.git
          branch: main
      - prefect.deployments.steps.pip_install_requirements:
          requirements_file: requirements_V3.txt
          directory: "{{ clone-step.directory }}"
          stream_output: False

    # infra-specific fields
    work_pool:
      name: ccdi-curation-16gb-prefect-3.2.14-python3.9
      work_queue_name: null
      job_variables: {}

  # base metadata
  - name: ccdi-gdc-file-upload-v3
    version: null
    tags: [ "Production","V3" ]
    description: null
    entrypoint: workflows/gdc_file_upload.py:runner
    schedule: null

    # flow-specific parameters
    parameters:
      bucket: "ccdi-validation"
      project_id: "CCDI-MCI"
      manifest_path: ""
      gdc_client_path: "bullenca/file_upload_test/gdc-client"
      node_type: "submitted_aligned_reads"
      runner: ""
      secret_name_path: "ccdi/nonprod/inventory/gdc-token"
      secret_key_name: "gdc-token"
      upload_part_size_mb: 6
      n_processes: 40
      process_type: "upload_files"


    # pull action to overwrite from file pull action
    pull:
    - prefect.deployments.steps.git_clone:
        id: clone-step
        repository: https://github.com/CBIIT/ChildhoodCancerDataInitiative-Prefect_Pipeline.git
        branch: main
    - prefect.deployments.steps.pip_install_requirements:
        requirements_file: requirements_V3.txt
        directory: "{{ clone-step.directory }}"
        stream_output: False

    # infra-specific fields
    work_pool:
      name: ccdi-curation-32gb-prefect-3.2.14-python3.9
      work_queue_name: null
      job_variables: {}

  - name: ccdi-neo4j-db_diff-v3
    version: null
    tags: ["Production","V3"]
    description: null
    entrypoint: workflows/neo4j_db_diff.py:diff_sandbox_dev_neo4j
    schedule: null

    # flow-specific parameters
    parameters:
      bucket: "ccdi-validation"
      runner: "your_uniq_id"
      database_1: "Curation"
      database_2: "Dev"

    # pull action to overwrite from file pull action
    pull:
      - prefect.deployments.steps.git_clone:
          id: clone-step
          repository: https://github.com/CBIIT/ChildhoodCancerDataInitiative-Prefect_Pipeline.git
          branch: main
      - prefect.deployments.steps.pip_install_requirements:
          requirements_file: requirements_V3.txt
          directory: "{{ clone-step.directory }}"
          stream_output: False

    # infra-specific fields
    work_pool:
      name: ccdi-curation-8gb-prefect-3.2.14-python3.9
      work_queue_name: null
      job_variables: {}

  - name: compare-dataframes-v3
    version: null
    tags: ["Production","V3"]
    description: null
    entrypoint: workflows/compare_dataframes.py:compare_dataframes_runner
    schedule: null

    # flow-specific parameters
    parameters:
      bucket: "ccdi-validation"
      runner: "your_uniq_id"
      file_path_1: ""
      file_path_2: ""
      join_column_1: ""
      join_column_2: ""

    # pull action to overwrite from file pull action
    pull:
      - prefect.deployments.steps.git_clone:
          id: clone-step
          repository: https://github.com/CBIIT/ChildhoodCancerDataInitiative-Prefect_Pipeline.git
          branch: main
      - prefect.deployments.steps.pip_install_requirements:
          requirements_file: requirements_V3.txt
          directory: "{{ clone-step.directory }}"
          stream_output: False

    # infra-specific fields
    work_pool:
      name: ccdi-curation-2gb-prefect-3.2.14-python3.9
      work_queue_name: null
      job_variables: {}

  - name: ccdi-cpi-api-fetch-v3
    version: null
    tags: ["Production", "V3", "CPI"]
    description: "Fetch associated ids of all CCDI participants using CPI API"
    entrypoint: workflows/cpi_api_return.py:get_associated_domains_ids
    schedule: null
    
    # flow-specific parameters
    parameters:
      bucket: "ccdi-validation"
      uri_parameter: "uri"
      username_parameter: "username"
      password_parameter: "password"

    # pull action to overwrite from file pull action
    pull:
      - prefect.deployments.steps.git_clone:
          id: clone-step
          repository: https://github.com/CBIIT/ChildhoodCancerDataInitiative-Prefect_Pipeline.git
          branch: main
      - prefect.deployments.steps.pip_install_requirements:
          requirements_file: requirements_V3.txt
          directory: "{{ clone-step.directory }}"
          stream_output: False

    # infra-specific fields
    work_pool:
      name: ccdi-curation-8gb-prefect-3.2.14-python3.9
      work_queue_name: null
      job_variables: {}
  
  
  # liftover metadata between projects
  - name: liftover-generic
    version: null
    tags: [ "Production", "V3", "CCDI", "CDS" ]
    description: null
    entrypoint: workflows/submission_liftover.py:submission_liftover
    schedule: null

    # flow-specific parameters
    parameters:
      bucket: "ccdi-validation"
      lift_from_tag: ""

    # pull action to overwrite from file pull action
    pull:
      - prefect.deployments.steps.git_clone:
          id: clone-step
          repository: https://github.com/CBIIT/ChildhoodCancerDataInitiative-Prefect_Pipeline.git
          branch: main
          include_submodules: True
      - prefect.deployments.steps.pip_install_requirements:
          requirements_file: requirements_V3.txt
          directory: "{{ clone-step.directory }}"
          stream_output: False

    # infra-specific fields
    work_pool:
      name: ccdi-curation-16gb-prefect-3.2.14-python3.9
      work_queue_name: null
      job_variables: {}  


  - name: ccdi-cpi-query-v3
    version: null
    tags: ["Production", "V3", "CPI", "CCDI"]
    description: "Fetch associated ids of all CCDI participants given a CCDI Manifest"
    entrypoint: workflows/ccdi_cpi_query.py:get_ccdi_cpi_ids
    schedule: null
    
    # flow-specific parameters
    parameters:
      bucket: "ccdi-validation"
      uri_parameter: "uri"
      username_parameter: "username"
      password_parameter: "password"

    # pull action to overwrite from file pull action
    pull:
      - prefect.deployments.steps.git_clone:
          id: clone-step
          repository: https://github.com/CBIIT/ChildhoodCancerDataInitiative-Prefect_Pipeline.git
          branch: main
      - prefect.deployments.steps.pip_install_requirements:
          requirements_file: requirements_V3.txt
          directory: "{{ clone-step.directory }}"
          stream_output: False

    # infra-specific fields
    work_pool:
      name: ccdi-curation-8gb-prefect-3.2.14-python3.9
      work_queue_name: null
      job_variables: {}

  - name: ccdi-cog_igm-transform-V3
    version: null
    tags: ["MCI", "V3"]
    description: null
    entrypoint: workflows/cog_igm_transformer.py:cog_igm_transform
    schedule: null

    # flow-specific parameters
    parameters:
      bucket: "ccdi-validation"
      runner: ""
      manifest_path: ""
      form_parsing: "cog_and_igm"
      file_path: ""

    # pull action to overwrite from file pull action
    pull:
    - prefect.deployments.steps.git_clone:
        id: clone-step
        repository: https://github.com/CBIIT/ChildhoodCancerDataInitiative-Prefect_Pipeline.git
        branch: main
    - prefect.deployments.steps.pip_install_requirements:
        requirements_file: requirements_V3.txt
        directory: "{{ clone-step.directory }}"
        stream_output: False

    # infra-specific fields
    work_pool:
      name: ccdi-curation-16gb-prefect-3.2.14-python3.9
      work_queue_name: null
      job_variables: {}
<<<<<<< HEAD
      
  - name: ccdi-data-catalog-counts
    version: null
    tags: ["V3"]
    description: null
    entrypoint: workflows/data_catalog_stats.py:data_catalog_stats
    schedule: null

    # flow-specific parameters
    parameters:
      bucket: "ccdi-validation"
      workbook_path: ""
      phs: "phs002790"
      upload_path: ""
    

    # pull action to overwrite from file pull action
    pull:
    - prefect.deployments.steps.git_clone:
        id: clone-step
        repository: https://github.com/CBIIT/ChildhoodCancerDataInitiative-Prefect_Pipeline.git
        branch: main
    - prefect.deployments.steps.pip_install_requirements:
        requirements_file: requirements_V3.txt
        directory: "{{ clone-step.directory }}"
        stream_output: False

    # infra-specific fields
    work_pool:
      name: ccdi-curation-16gb-prefect-3.2.14-python3.9
      work_queue_name: null
      job_variables: {}
=======
>>>>>>> 18689be9
<|MERGE_RESOLUTION|>--- conflicted
+++ resolved
@@ -2326,7 +2326,6 @@
       name: ccdi-curation-16gb-prefect-3.2.14-python3.9
       work_queue_name: null
       job_variables: {}
-<<<<<<< HEAD
       
   - name: ccdi-data-catalog-counts
     version: null
@@ -2358,6 +2357,4 @@
     work_pool:
       name: ccdi-curation-16gb-prefect-3.2.14-python3.9
       work_queue_name: null
-      job_variables: {}
-=======
->>>>>>> 18689be9
+      job_variables: {}