--- conflicted
+++ resolved
@@ -119,15 +119,9 @@
       work_queue_name: null
       job_variables: {}
 
-<<<<<<< HEAD
-  - name: TEST-CCDIDC920-ccdi-data-curation-60gb
-    version: null
-    tags: []
-=======
   - name: ccdi-data-curation-60gb
     version: null
     tags: ["Production"]
->>>>>>> a38be046
     description: null
     entrypoint: workflows/s3-Prefect-Pipeline.py:runner
     schedule: null
@@ -146,11 +140,7 @@
     work_pool:
       name: ccdi-curation-60gb
       work_queue_name: null
-<<<<<<< HEAD
-      job_variables: {}      
-=======
       job_variables: {}  
->>>>>>> a38be046
   
   - name: ccdi-template-updater-2gb
     version: null
