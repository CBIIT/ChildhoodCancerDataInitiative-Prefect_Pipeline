--- conflicted
+++ resolved
@@ -1206,8 +1206,6 @@
       name: ccdi-curation-16gb-prefect-3.2.14-python3.9
       work_queue_name: null
       job_variables: {}
-<<<<<<< HEAD
-=======
       
   - name: ccdi-data-catalog-counts
     version: null
@@ -1368,4 +1366,3 @@
       name: ccdi-curation-120gb-prefect-3.2.14-python3.9
       work_queue_name: null
       job_variables: {}
->>>>>>> 120658df
