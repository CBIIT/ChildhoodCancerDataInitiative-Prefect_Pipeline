# Welcome to your prefect.yaml file! You can use this file for storing and managing
# configuration for deploying your flows. We recommend committing this file to source
# control along with your flow code.

# Generic metadata about this project
name: s3-Prefect-Workflow
prefect-version: 2.14.19

# build section allows you to manage and build docker images
build: null

# push section allows you to manage if and how this project is uploaded to remote locations
push: null

# pull section allows you to provide instructions for cloning this project in remote locations

pull:
  - prefect.projects.steps.git_clone_project:
      id: clone-step
      repository: https://github.com/CBIIT/ChildhoodCancerDataInitiative-Prefect_Pipeline.git
      branch: main
  - prefect.projects.steps.pip_install_requirements:
      requirements_file: requirements.txt
      directory: "{{ clone-step.directory }}"
      stream_output: False

# the deployments section allows you to provide configuration for deploying flows
deployments:
  # base metadata
  - name: ccdi-data-curation-2gb
    version: null
    tags: ["Production"]
    description: null
    entrypoint: workflows/s3-Prefect-Pipeline.py:runner
    schedule: null

    # flow-specific parameters
    parameters:
      bucket: "ccdi-validation"
      file_path: "inputs/CCDI_Submission_Template_v1.9.1_20Exampler.xlsx"
      #runner: "your_uniq_id"
      #optional parmaeters below, uncomment if needed
      #output_folder: "output_folder_name"
      #template_path: "inputs/CCDI_Submission_Template_v1.7.1.xlsx"
      #sra_template_path: "inputs/phsXXXXXX.xlsx"

    # pull action to overwrite from file pull action
    pull:
      - prefect.projects.steps.git_clone_project:
          id: clone-step
          repository: https://github.com/CBIIT/ChildhoodCancerDataInitiative-Prefect_Pipeline.git
          branch: 1.0.12
      - prefect.projects.steps.pip_install_requirements:
          requirements_file: requirements.txt
          directory: "{{ clone-step.directory }}"
          stream_output: False

    # infra-specific fields
    work_pool:
      name: ccdi-curation-2gb
      work_queue_name: null
      job_variables: {}

  - name: ccdi-data-curation-8gb
    version: null
    tags: ["Production"]
    description: null
    entrypoint: workflows/s3-Prefect-Pipeline.py:runner
    schedule: null

    # flow-specific parameters
    parameters:
      bucket: "ccdi-validation"
      file_path: "inputs/CCDI_Submission_Template_v1.9.1_20Exampler.xlsx"
      #runner: "your_uniq_id"
      #optional parmaeters below, uncomment if needed
      #output_folder: "output_folder_name"
      #template_path: "inputs/CCDI_Submission_Template_v1.7.1.xlsx"
      #sra_template_path: "inputs/phsXXXXXX.xlsx"

    # pull action to overwrite from file pull action
    pull:
      - prefect.projects.steps.git_clone_project:
          id: clone-step
          repository: https://github.com/CBIIT/ChildhoodCancerDataInitiative-Prefect_Pipeline.git
          branch: 1.0.12
      - prefect.projects.steps.pip_install_requirements:
          requirements_file: requirements.txt
          directory: "{{ clone-step.directory }}"
          stream_output: False

    # infra-specific fields
    work_pool:
      name: ccdi-curation-8gb
      work_queue_name: null
      job_variables: {}
  
  - name: ccdi-data-curation-16gb
    version: null
    tags: ["Production"]
    description: null
    entrypoint: workflows/s3-Prefect-Pipeline.py:runner
    schedule: null

    # flow-specific parameters
    parameters:
      bucket: "ccdi-validation"
      file_path: "inputs/CCDI_Submission_Template_v1.9.1_20Exampler.xlsx"
      #runner: "your_uniq_id"
      #optional parmaeters below, uncomment if needed
      #output_folder: "output_folder_name"
      #template_path: "inputs/CCDI_Submission_Template_v1.7.1.xlsx"
      #sra_template_path: "inputs/phsXXXXXX.xlsx"

    # pull action to overwrite from file pull action
    pull:
      - prefect.projects.steps.git_clone_project:
          id: clone-step
          repository: https://github.com/CBIIT/ChildhoodCancerDataInitiative-Prefect_Pipeline.git
          branch: 1.0.12
      - prefect.projects.steps.pip_install_requirements:
          requirements_file: requirements.txt
          directory: "{{ clone-step.directory }}"
          stream_output: False

    # infra-specific fields
    work_pool:
      name: ccdi-curation-16gb
      work_queue_name: null
      job_variables: {}
  
  - name: ccdi-data-curation-32gb
    version: null
    tags: ["Production"]
    description: null
    entrypoint: workflows/s3-Prefect-Pipeline.py:runner
    schedule: null

    # flow-specific parameters
    parameters:
      bucket: "ccdi-validation"
      file_path: "inputs/CCDI_Submission_Template_v1.9.1_20Exampler.xlsx"
      #runner: "your_uniq_id"
      #optional parmaeters below, uncomment if needed
      #output_folder: "output_folder_name"
      #template_path: "inputs/CCDI_Submission_Template_v1.7.1.xlsx"
      #sra_template_path: "inputs/phsXXXXXX.xlsx"

    # pull action to overwrite from file pull action
    pull:
      - prefect.projects.steps.git_clone_project:
          id: clone-step
          repository: https://github.com/CBIIT/ChildhoodCancerDataInitiative-Prefect_Pipeline.git
          branch: 1.0.12
      - prefect.projects.steps.pip_install_requirements:
          requirements_file: requirements.txt
          directory: "{{ clone-step.directory }}"
          stream_output: False

    # infra-specific fields
    work_pool:
      name: ccdi-curation-32gb
      work_queue_name: null
      job_variables: {}

  - name: ccdi-data-curation-60gb
    version: null
    tags: ["Production"]
    description: null
    entrypoint: workflows/s3-Prefect-Pipeline.py:runner
    schedule: null

    # flow-specific parameters
    parameters:
      bucket: "ccdi-validation"
      file_path: "inputs/CCDI_Submission_Template_v1.9.1_20Exampler.xlsx"
      #runner: "your_uniq_id"
      #optional parmaeters below, uncomment if needed
      #output_folder: "output_folder_name"
      #template_path: "inputs/CCDI_Submission_Template_v1.7.1.xlsx"
      #sra_template_path: "inputs/phsXXXXXX.xlsx"

    # pull action to overwrite from file pull action
    pull:
      - prefect.projects.steps.git_clone_project:
          id: clone-step
          repository: https://github.com/CBIIT/ChildhoodCancerDataInitiative-Prefect_Pipeline.git
          branch: 1.0.12
      - prefect.projects.steps.pip_install_requirements:
          requirements_file: requirements.txt
          directory: "{{ clone-step.directory }}"
          stream_output: False

    # infra-specific fields
    work_pool:
      name: ccdi-curation-60gb
      work_queue_name: null
      job_variables: {}

  - name: bucket-reader-2gb
    version: null
    tags: ["Production"]
    description: null
    entrypoint: workflows/bucket_reader.py:reader
    schedule: null

    # flow-specific parameters
    parameters:

    # pull action to overwrite from file pull action
    pull:
      - prefect.projects.steps.git_clone_project:
          id: clone-step
          repository: https://github.com/CBIIT/ChildhoodCancerDataInitiative-Prefect_Pipeline.git
          branch: 1.0.1
      - prefect.projects.steps.pip_install_requirements:
          requirements_file: requirements.txt
          directory: "{{ clone-step.directory }}"
          stream_output: False

    # infra-specific fields
    work_pool:
      name: ccdi-curation-2gb
      work_queue_name: null
      job_variables: {}

  - name: template-exampler
    version: null
    tags: ["Production"]
    description: null
    entrypoint: workflows/Template_Exampler.py:run_template_exampler
    schedule: null

    # flow-specific parameters
    parameters:
      bucket: "ccdi-validation"
      number_of_entries: 20

    # pull action to overwrite from file pull action
    pull:
      - prefect.projects.steps.git_clone_project:
          id: clone-step
          repository: https://github.com/CBIIT/ChildhoodCancerDataInitiative-Prefect_Pipeline.git
          branch: 1.0.1
      - prefect.projects.steps.pip_install_requirements:
          requirements_file: requirements.txt
          directory: "{{ clone-step.directory }}"
          stream_output: False

    # infra-specific fields
    work_pool:
      name: ccdi-curation-2gb
      work_queue_name: null
      job_variables: {}

  - name: ccdi-file-copier
    version: null
    tags: ["Production"]
    description: null
    entrypoint: workflows/File_Mover.py:file_mover
    schedule: null

    # flow-specific parameters
    parameters:
      bucket: "ccdi-validation"

    # pull action to overwrite from file pull action
    pull:
      - prefect.projects.steps.git_clone_project:
          id: clone-step
          repository: https://github.com/CBIIT/ChildhoodCancerDataInitiative-Prefect_Pipeline.git
          branch: 1.1.1
      - prefect.projects.steps.pip_install_requirements:
          requirements_file: requirements.txt
          directory: "{{ clone-step.directory }}"
          stream_output: False

    # infra-specific fields
    work_pool:
      name: ccdi-curation-32gb
      work_queue_name: null
      job_variables: {}

  - name: get-parameter-2gb
    version: null
    tags: ["Test"]
    description: null
    entrypoint: workflows/get_aws_parameter.py:get_aws_parameter
    schedule: null

    # flow-specific parameters
    parameters:
      parameter_name: "prefect-test"

    # pull action to overwrite from file pull action
    pull:
      - prefect.projects.steps.git_clone_project:
          id: clone-step
          repository: https://github.com/CBIIT/ChildhoodCancerDataInitiative-Prefect_Pipeline.git
          branch: main
      - prefect.projects.steps.pip_install_requirements:
          requirements_file: requirements.txt
          directory: "{{ clone-step.directory }}"
          stream_output: False

    # infra-specific fields
    work_pool:
      name: ccdi-curation-2gb
      work_queue_name: null
      job_variables: {}

  - name: pull-neo4j-data-8gb
    version: null
    tags: ["Production"]
    description: null
    entrypoint: workflows/pull_neo4j_data.py:pull_neo4j_data
    schedule: null

    # flow-specific parameters
    parameters:
      bucket: "ccdi-validation"
      uri_parameter: "uri"
      username_parameter: "username"
      password_parameter: "password"
    

    # pull action to overwrite from file pull action
    pull:
      - prefect.projects.steps.git_clone_project:
          id: clone-step
          repository: https://github.com/CBIIT/ChildhoodCancerDataInitiative-Prefect_Pipeline.git
          branch: 1.0.1
      - prefect.projects.steps.pip_install_requirements:
          requirements_file: requirements.txt
          directory: "{{ clone-step.directory }}"
          stream_output: False

    # infra-specific fields
    work_pool:
      name: ccdi-curation-8gb
      work_queue_name: null
      job_variables: {}

  - name: validate-neo4j-data-32gb
    version: null
    tags: ["Production"]
    description: null
    entrypoint: workflows/validate_neo4j_data.py:validate_neo4j_data
    schedule: null

    # flow-specific parameters
    parameters:
      bucket: "ccdi-validation"

    # pull action to overwrite from file pull action
    pull:
      - prefect.projects.steps.git_clone_project:
          id: clone-step
          repository: https://github.com/CBIIT/ChildhoodCancerDataInitiative-Prefect_Pipeline.git
          branch: 1.0.1
      - prefect.projects.steps.pip_install_requirements:
          requirements_file: requirements.txt
          directory: "{{ clone-step.directory }}"
          stream_output: False

    # infra-specific fields
    work_pool:
      name: ccdi-curation-32gb
      work_queue_name: null
      job_variables: {}

  - name: ccdi-guid-checker-2gb
    version: null
    tags: ["Production"]
    description: null
    entrypoint: workflows/guid_checker.py:guid_checker_runner
    schedule: null

    # flow-specific parameters
    parameters:
      bucket: "ccdi-validation"
      file_path: "inputs/CCDI_Submission_Template_v1.7.2_10ExampleR20231228.xlsx"
      runner: "your_uniq_id"

    # pull action to overwrite from file pull action
    pull:
      - prefect.projects.steps.git_clone_project:
          id: clone-step
          repository: https://github.com/CBIIT/ChildhoodCancerDataInitiative-Prefect_Pipeline.git
          branch: 1.0.1
      - prefect.projects.steps.pip_install_requirements:
          requirements_file: requirements.txt
          directory: "{{ clone-step.directory }}"
          stream_output: False

    # infra-specific fields
    work_pool:
      name: ccdi-curation-2gb
      work_queue_name: null
      job_variables: {}

  # base metadata
  - name: model-mapping-maker-8gb
    version: null
    tags: ["Production"]
    description: null
    entrypoint: workflows/model_mapping_maker.py:runner
    schedule: null

    # flow-specific parameters
    parameters:
      bucket: "ccdi-validation"
      runner: "your_uniq_id"
      old_model_repository: "ccdi-model"
      new_model_repository: "ccdi-model"
      old_model_file_location: "model-desc/ccdi-model.yml"
      new_model_file_location: "model-desc/ccdi-model.yml"
      old_model_version: ""
      new_model_version: ""
      base_mode:  False 
      nodes_mapping_file: "path_to/nodes_file/in/s3_bucket"
      relationship_mapping_file: "path_to/nodes_file/in/s3_bucket"

    # pull action to overwrite from file pull action
    pull:
      - prefect.projects.steps.git_clone_project:
          id: clone-step
          repository: https://github.com/CBIIT/ChildhoodCancerDataInitiative-Prefect_Pipeline.git
          branch: 1.0.1
      - prefect.projects.steps.pip_install_requirements:
          requirements_file: requirements.txt
          directory: "{{ clone-step.directory }}"
          stream_output: False

    # infra-specific fields
    work_pool:
      name: ccdi-curation-8gb
      work_queue_name: null
      job_variables: {} 

  - name: ccdi-template-liftover
    version: null
    tags: ["Production"]
    description: null
    entrypoint: workflows/ccdi_manifest_liftover.py:manifest_liftover
    schedule: null

    # flow-specific parameters
    parameters:
      bucket: "ccdi-validation"
      lift_to_tag: "1.9.1"
      liftover_mapping_filepath: "Model_Mapping_Maker/1.7.2-1.9.1/model_mapping_maker_20240718_T133843/1.7.2_1.9.1_MAPPING_20240718.tsv"

    # pull action to overwrite from file pull action
    pull:
      - prefect.projects.steps.git_clone_project:
          id: clone-step
          repository: https://github.com/CBIIT/ChildhoodCancerDataInitiative-Prefect_Pipeline.git
          branch: 1.0.1
      - prefect.projects.steps.pip_install_requirements:
          requirements_file: requirements.txt
          directory: "{{ clone-step.directory }}"
          stream_output: False

    # infra-specific fields
    work_pool:
      name: ccdi-curation-32gb
      work_queue_name: null
      job_variables: {}

  - name: dcf-index
    version: null
    tags: ["Production"]
    description: null
    entrypoint: workflows/dcf_indexing.py:dcf_index_manifest
    schedule: null

    # flow-specific parameters
    parameters:
      bucket: "ccdi-validation"

    # pull action to overwrite from file pull action
    pull:
      - prefect.projects.steps.git_clone_project:
          id: clone-step
          repository: https://github.com/CBIIT/ChildhoodCancerDataInitiative-Prefect_Pipeline.git
          branch: 1.0.1
      - prefect.projects.steps.pip_install_requirements:
          requirements_file: requirements.txt
          directory: "{{ clone-step.directory }}"
          stream_output: False

    # infra-specific fields
    work_pool:
      name: ccdi-curation-8gb
      work_queue_name: null
      job_variables: {}

  - name: fetch-size-md5sum
    version: null
    tags: ["Production"]
    description: null
    entrypoint: workflows/fetch_size_md5sum.py:get_size_md5sum
    schedule: null

    # flow-specific parameters
    parameters:
      bucket: "ccdi-validation"

    # pull action to overwrite from file pull action
    pull:
      - prefect.projects.steps.git_clone_project:
          id: clone-step
          repository: https://github.com/CBIIT/ChildhoodCancerDataInitiative-Prefect_Pipeline.git
          branch: 1.0.1
      - prefect.projects.steps.pip_install_requirements:
          requirements_file: requirements.txt
          directory: "{{ clone-step.directory }}"
          stream_output: False

    # infra-specific fields
    work_pool:
      name: ccdi-curation-8gb
      work_queue_name: null
      job_variables: {}

  - name: file-remover
    version: null
    tags: ["Production"]
    description: null
    entrypoint: workflows/File_Remover.py:run_file_remover
    schedule: null

    # flow-specific parameters
    parameters:

    # pull action to overwrite from file pull action
    pull:
      - prefect.deployments.steps.git_clone:
          id: clone-step
          repository: https://github.com/CBIIT/ChildhoodCancerDataInitiative-Prefect_Pipeline.git
          branch: 1.1.1
      - prefect.deployments.steps.pip_install_requirements:
          requirements_file: requirements.txt
          directory: "{{ clone-step.directory }}"
          stream_output: False
      

    # infra-specific fields
    work_pool:
      name: ccdi-curation-32gb
      work_queue_name: null
      job_variables: {}

  - name: get-parameter
    version: null
    tags: ["Production"]
    description: null
    entrypoint: workflows/get_aws_parameter.py:get_aws_parameter
    schedule: null

    # flow-specific parameters
    parameters:
      parameter_name: "prefect-test"

    # pull action to overwrite from file pull action
    pull:
      - prefect.projects.steps.git_clone_project:
          id: clone-step
          repository: https://github.com/CBIIT/ChildhoodCancerDataInitiative-Prefect_Pipeline.git
          branch: 1.0.1
      - prefect.projects.steps.pip_install_requirements:
          requirements_file: requirements.txt
          directory: "{{ clone-step.directory }}"
          stream_output: False

    # infra-specific fields
    work_pool:
      name: ccdi-curation-2gb
      work_queue_name: null
      job_variables: {}

  - name: join-tsv-to-manifest
    version: null
    tags: ["Production"]
    description: null
    entrypoint: workflows/db_tsv_to_manifest.py:join_tsv_to_manifest
    schedule: null

    # flow-specific parameters
    parameters:
      bucket: "ccdi-validation"

    # pull action to overwrite from file pull action
    pull:
      - prefect.projects.steps.git_clone_project:
          id: clone-step
          repository: https://github.com/CBIIT/ChildhoodCancerDataInitiative-Prefect_Pipeline.git
          branch: 1.0.16
      - prefect.projects.steps.pip_install_requirements:
          requirements_file: requirements.txt
          directory: "{{ clone-step.directory }}"
          stream_output: False

    # infra-specific fields
    work_pool:
      name: ccdi-curation-16gb
      work_queue_name: null
      job_variables: {}

  - name: mci-release-manifest
    version: null
    tags: ["Production"]
    description: null
    entrypoint: workflows/mci_release_run.py:mci_release_manifest
    schedule: null

    # flow-specific parameters
    parameters:
      bucket: "ccdi-validation"
      template_tag: "1.9.1"

    # pull action to overwrite from file pull action
    pull:
      - prefect.projects.steps.git_clone_project:
          id: clone-step
          repository: https://github.com/CBIIT/ChildhoodCancerDataInitiative-Prefect_Pipeline.git
          branch: 1.0.1
      - prefect.projects.steps.pip_install_requirements:
          requirements_file: requirements.txt
          directory: "{{ clone-step.directory }}"
          stream_output: False

    # infra-specific fields
    work_pool:
      name: ccdi-curation-8gb
      work_queue_name: null
      job_variables: {}

  - name: model-to-submission
    version: null
    tags: ["Production"]
    description: null
    entrypoint: workflows/model_to_submission.py:create_submission_manifest
    schedule: null

    # flow-specific parameters
    parameters:
      bucket: "ccdi-validation"

    # pull action to overwrite from file pull action
    pull:
      - prefect.projects.steps.git_clone_project:
          id: clone-step
          repository: https://github.com/CBIIT/ChildhoodCancerDataInitiative-Prefect_Pipeline.git
          branch: 1.0.1
      - prefect.projects.steps.pip_install_requirements:
          requirements_file: requirements.txt
          directory: "{{ clone-step.directory }}"
          stream_output: False

    # infra-specific fields
    work_pool:
      name: ccdi-curation-2gb
      work_queue_name: null
      job_variables: {}

  - name: new-model-validation
    version: null
    tags: ["Production"]
    description: null
    entrypoint: workflows/new_model_validation.py:validate_new_model
    schedule: null

    # flow-specific parameters
    parameters:
      bucket: "ccdi-validation"

    # pull action to overwrite from file pull action
    pull:
      - prefect.projects.steps.git_clone_project:
          id: clone-step
          repository: https://github.com/CBIIT/ChildhoodCancerDataInitiative-Prefect_Pipeline.git
          branch: 1.0.1
      - prefect.projects.steps.pip_install_requirements:
          requirements_file: requirements.txt
          directory: "{{ clone-step.directory }}"
          stream_output: False

    # infra-specific fields
    work_pool:
      name: ccdi-curation-2gb
      work_queue_name: null
      job_variables: {}

  - name: submission-cruncher
    version: null
    tags: ["Production"]
    description: null
    entrypoint: workflows/Submission_Cruncher.py:submission_cruncher
    schedule: null

    # flow-specific parameters
    parameters:
      bucket: "ccdi-validation"

    # pull action to overwrite from file pull action
    pull:
      - prefect.projects.steps.git_clone_project:
          id: clone-step
          repository: https://github.com/CBIIT/ChildhoodCancerDataInitiative-Prefect_Pipeline.git
          branch: 1.0.1
      - prefect.projects.steps.pip_install_requirements:
          requirements_file: requirements.txt
          directory: "{{ clone-step.directory }}"
          stream_output: False

    # infra-specific fields
    work_pool:
      name: ccdi-curation-8gb
      work_queue_name: null
      job_variables: {}


  - name: file-mover
    version: null
    tags: ["Production"]
    description: null
    entrypoint: workflows/file_mover_delete.py:file_mover_delete
    schedule: null

    # flow-specific parameters
    parameters:
      bucket: "ccdi-validation"

    # pull action to overwrite from file pull action
    pull:
      - prefect.projects.steps.git_clone_project:
          id: clone-step
          repository: https://github.com/CBIIT/ChildhoodCancerDataInitiative-Prefect_Pipeline.git
          branch: 1.0.3
      - prefect.projects.steps.pip_install_requirements:
          requirements_file: requirements.txt
          directory: "{{ clone-step.directory }}"
          stream_output: False

    # infra-specific fields
    work_pool:
      name: ccdi-curation-32gb
      work_queue_name: null
      job_variables: {}


  - name: ccdi-to-sra
    version: null
    tags: ["TEST"]
    description: null
    entrypoint: workflows/ccdi_to_sra.py:run_ccdi_to_sra
    schedule: null

    # flow-specific parameters
    parameters:
      bucket: "ccdi-validation"

    # pull action to overwrite from file pull action
    pull:
      - prefect.projects.steps.git_clone_project:
          id: clone-step
          repository: https://github.com/CBIIT/ChildhoodCancerDataInitiative-Prefect_Pipeline.git
          branch: CCDIDC-1334_sra_library_id
      - prefect.projects.steps.pip_install_requirements:
          requirements_file: requirements.txt
          directory: "{{ clone-step.directory }}"
          stream_output: False

    # infra-specific fields
    work_pool:
      name: ccdi-curation-60gb
      work_queue_name: null
      job_variables: {}
      
      
  - name: neo4j-stats
    version: null
    tags: ["Production"]
    description: null
    entrypoint: workflows/neo4j_stats.py:pull_neo4j_stats
    schedule: null

    # flow-specific parameters
    parameters:
      bucket: "ccdi-validation"

    # pull action to overwrite from file pull action
    pull:
      - prefect.projects.steps.git_clone_project:
          id: clone-step
          repository: https://github.com/CBIIT/ChildhoodCancerDataInitiative-Prefect_Pipeline.git
          branch: main
      - prefect.projects.steps.pip_install_requirements:
          requirements_file: requirements.txt
          directory: "{{ clone-step.directory }}"
          stream_output: False

    # infra-specific fields
    work_pool:
      name: ccdi-curation-32gb
      work_queue_name: null
      job_variables: {}  

  - name: join-tsv-to-manifest_OLD
    version: null
    tags: ["Production"]
    description: null
    entrypoint: workflows/db_tsv_to_manifest.py:join_tsv_to_manifest
    schedule: null

    # flow-specific parameters
    parameters:
      bucket: "ccdi-validation"

    # pull action to overwrite from file pull action
    pull:
      - prefect.projects.steps.git_clone_project:
          id: clone-step
          repository: https://github.com/CBIIT/ChildhoodCancerDataInitiative-Prefect_Pipeline.git
          branch: 1.0.1
      - prefect.projects.steps.pip_install_requirements:
          requirements_file: requirements.txt
          directory: "{{ clone-step.directory }}"
          stream_output: False

  - name: guid-meta-check
    version: null
    tags: ["Production"]
    description: null
    entrypoint: src/sandbox_indexd_guid_validation.py:guid_validation_between_sandbox_indexd
    schedule: null

    # flow-specific parameters
    parameters:
      bucket: "ccdi-validation"

    # pull action to overwrite from file pull action
    pull:
      - prefect.projects.steps.git_clone_project:
          id: clone-step
          repository: https://github.com/CBIIT/ChildhoodCancerDataInitiative-Prefect_Pipeline.git
          branch: 1.1.7
      - prefect.projects.steps.pip_install_requirements:
          requirements_file: requirements.txt
          directory: "{{ clone-step.directory }}"
          stream_output: False

  - name: DB-props-uniq-report
    version: null
    tags: ["Production"]
    description: null
    entrypoint: src/neo4j_data_tools.py:report_unique_values_properties
    schedule: null

    # flow-specific parameters
    parameters:
      bucket: "ccdi-validation"

    # pull action to overwrite from file pull action
    pull:
      - prefect.projects.steps.git_clone_project:
          id: clone-step
          repository: https://github.com/CBIIT/ChildhoodCancerDataInitiative-Prefect_Pipeline.git
          branch: 1.2.0
      - prefect.projects.steps.pip_install_requirements:
          requirements_file: requirements.txt
          directory: "{{ clone-step.directory }}"
          stream_output: False

    # infra-specific fields
    work_pool:
      name: ccdi-curation-8gb
      work_queue_name: null
      job_variables: {}  

  - name: bucket-content-search
    version: null
    tags: ["Production"]
    description: null
    entrypoint: src/search_bucket_content.py:search_buckets_content
    schedule: null

    # flow-specific parameters
    parameters:
      bucket: "ccdi-validation"

    # pull action to overwrite from file pull action
    pull:
      - prefect.projects.steps.git_clone_project:
          id: clone-step
          repository: https://github.com/CBIIT/ChildhoodCancerDataInitiative-Prefect_Pipeline.git
          branch: 1.2.2
      - prefect.projects.steps.pip_install_requirements:
          requirements_file: requirements.txt
          directory: "{{ clone-step.directory }}"
          stream_output: False

    # infra-specific fields
    work_pool:
      name: ccdi-curation-8gb
      work_queue_name: null
      job_variables: {}

  - name: ccdi-gdc-transformation-16gb
    version: null
    tags: ["Production"]
    description: null
    entrypoint: workflows/ccdi_to_gdc.py:ccdi_to_gdc_run
    schedule: null

    # flow-specific parameters
    parameters:
      bucket: "ccdi-validation"
      runner: "runner_id"
      file_path: "inputs/CCDI_Submission_Template_v1.9.1_20Exampler.xlsx"
      ccdi_gdc_translation_file: ""
      platform_preservation_file: ""

    # pull action to overwrite from file pull action
    pull:
      - prefect.projects.steps.git_clone_project:
          id: clone-step
          repository: https://github.com/CBIIT/ChildhoodCancerDataInitiative-Prefect_Pipeline.git
          branch: main
      - prefect.projects.steps.pip_install_requirements:
          requirements_file: requirements.txt
          directory: "{{ clone-step.directory }}"
          stream_output: False

    # infra-specific fields
    work_pool:
      name: ccdi-curation-16gb
      work_queue_name: null
      job_variables: {}

<<<<<<< HEAD
  - name: TEST-ccdi-guid-checker-32gb
    version: null
    tags: ["TEST"]
    description: null
    entrypoint: workflows/guid_checker.py:guid_checker_runner
=======
  # base metadata
  - name: ccdi-gdc-import
    version: null
    tags: ["Production"] 
    description: null
    entrypoint: workflows/gdc_import.py:runner
>>>>>>> c9d3683c
    schedule: null

    # flow-specific parameters
    parameters:
      bucket: "ccdi-validation"
<<<<<<< HEAD
      file_path: "inputs/CCDI_Submission_Template_v1.7.2_10ExampleR20231228.xlsx"
      runner: "your_uniq_id"
=======
      file_path: ""
      runner: ""
      node_type: "case"
      secret_name_path: "ccdi/nonprod/inventory/gdc-token"
      secret_key_name: "gdc-token"
      project_id: "CCDI-MCI"
      sstr: "phs002790.v7"
      check_for_updates: "yes"
>>>>>>> c9d3683c

    # pull action to overwrite from file pull action
    pull:
      - prefect.projects.steps.git_clone_project:
          id: clone-step
          repository: https://github.com/CBIIT/ChildhoodCancerDataInitiative-Prefect_Pipeline.git
<<<<<<< HEAD
          branch: CCDIDC-1588_refactor_guid_checker
=======
          branch: main
>>>>>>> c9d3683c
      - prefect.projects.steps.pip_install_requirements:
          requirements_file: requirements.txt
          directory: "{{ clone-step.directory }}"
          stream_output: False

    # infra-specific fields
    work_pool:
<<<<<<< HEAD
      name: ccdi-curation-32gb
=======
      name: ccdi-curation-16gb
>>>>>>> c9d3683c
      work_queue_name: null
      job_variables: {}<|MERGE_RESOLUTION|>--- conflicted
+++ resolved
@@ -940,29 +940,17 @@
       work_queue_name: null
       job_variables: {}
 
-<<<<<<< HEAD
-  - name: TEST-ccdi-guid-checker-32gb
-    version: null
-    tags: ["TEST"]
-    description: null
-    entrypoint: workflows/guid_checker.py:guid_checker_runner
-=======
   # base metadata
   - name: ccdi-gdc-import
     version: null
     tags: ["Production"] 
     description: null
     entrypoint: workflows/gdc_import.py:runner
->>>>>>> c9d3683c
-    schedule: null
-
-    # flow-specific parameters
-    parameters:
-      bucket: "ccdi-validation"
-<<<<<<< HEAD
-      file_path: "inputs/CCDI_Submission_Template_v1.7.2_10ExampleR20231228.xlsx"
-      runner: "your_uniq_id"
-=======
+    schedule: null
+
+    # flow-specific parameters
+    parameters:
+      bucket: "ccdi-validation"
       file_path: ""
       runner: ""
       node_type: "case"
@@ -971,29 +959,20 @@
       project_id: "CCDI-MCI"
       sstr: "phs002790.v7"
       check_for_updates: "yes"
->>>>>>> c9d3683c
-
-    # pull action to overwrite from file pull action
-    pull:
-      - prefect.projects.steps.git_clone_project:
-          id: clone-step
-          repository: https://github.com/CBIIT/ChildhoodCancerDataInitiative-Prefect_Pipeline.git
-<<<<<<< HEAD
-          branch: CCDIDC-1588_refactor_guid_checker
-=======
+
+    # pull action to overwrite from file pull action
+    pull:
+      - prefect.projects.steps.git_clone_project:
+          id: clone-step
+          repository: https://github.com/CBIIT/ChildhoodCancerDataInitiative-Prefect_Pipeline.git
           branch: main
->>>>>>> c9d3683c
-      - prefect.projects.steps.pip_install_requirements:
-          requirements_file: requirements.txt
-          directory: "{{ clone-step.directory }}"
-          stream_output: False
-
-    # infra-specific fields
-    work_pool:
-<<<<<<< HEAD
-      name: ccdi-curation-32gb
-=======
+      - prefect.projects.steps.pip_install_requirements:
+          requirements_file: requirements.txt
+          directory: "{{ clone-step.directory }}"
+          stream_output: False
+
+    # infra-specific fields
+    work_pool:
       name: ccdi-curation-16gb
->>>>>>> c9d3683c
       work_queue_name: null
       job_variables: {}